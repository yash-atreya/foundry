use crate::{invariant::RandomCallGenerator, strategies::EvmFuzzState};
use alloy_primitives::U256;
use revm::{
    interpreter::{CallInputs, CallOutcome, CallScheme, Interpreter},
    Database, EvmContext, Inspector,
};

/// An inspector that can fuzz and collect data for that effect.
#[derive(Clone, Debug)]
pub struct Fuzzer {
    /// Given a strategy, it generates a random call.
    pub call_generator: Option<RandomCallGenerator>,
    /// If set, it collects `stack` and `memory` values for fuzzing purposes.
    pub collect: bool,
    /// If `collect` is set, we store the collected values in this fuzz dictionary.
    pub fuzz_state: EvmFuzzState,
}

impl<DB: Database> Inspector<DB> for Fuzzer {
    #[inline]
    fn step(&mut self, interp: &mut Interpreter, _context: &mut EvmContext<DB>) {
        // We only collect `stack` and `memory` data before and after calls.
        if self.collect {
            self.collect_data(interp);
            self.collect = false;
        }
    }

    #[inline]
    fn call(&mut self, ecx: &mut EvmContext<DB>, inputs: &mut CallInputs) -> Option<CallOutcome> {
        // We don't want to override the very first call made to the test contract.
        if self.call_generator.is_some() && ecx.env.tx.caller != inputs.caller {
            self.override_call(inputs);
        }

        // We only collect `stack` and `memory` data before and after calls.
        // this will be turned off on the next `step`
        self.collect = true;

        None
    }

    #[inline]
    fn call_end(
        &mut self,
        _context: &mut EvmContext<DB>,
        _inputs: &CallInputs,
        outcome: CallOutcome,
    ) -> CallOutcome {
        if let Some(ref mut call_generator) = self.call_generator {
            call_generator.used = false;
        }

        // We only collect `stack` and `memory` data before and after calls.
        // this will be turned off on the next `step`
        self.collect = true;

        outcome
    }
}

impl Fuzzer {
    /// Collects `stack` and `memory` values into the fuzz dictionary.
    fn collect_data(&mut self, interpreter: &Interpreter) {
        self.fuzz_state.collect_values(interpreter.stack().data().iter().map(U256::to_be_bytes));

        // TODO: disabled for now since it's flooding the dictionary
        // for index in 0..interpreter.shared_memory.len() / 32 {
        //     let mut slot = [0u8; 32];
        //     slot.clone_from_slice(interpreter.shared_memory.get_slice(index * 32, 32));

        //     state.insert(slot);
        // }
    }

    /// Overrides an external call and tries to call any method of msg.sender.
    fn override_call(&mut self, call: &mut CallInputs) {
        if let Some(ref mut call_generator) = self.call_generator {
            // We only override external calls which are not coming from the test contract.
            if call.caller != call_generator.test_address &&
                call.scheme == CallScheme::Call &&
                !call_generator.used
            {
                // There's only a 30% chance that an override happens.
<<<<<<< HEAD
                // TODO: Assure that revm 9 `CallInputs` have been correctly mapped from revm 8.
                if let Some((sender, (contract, input))) =
                    call_generator.next(call.caller, call.target_address)
                {
                    *call.input = input.0;
                    call.caller = sender;
                    call.bytecode_address = contract;

                    // TODO: in what scenarios can the following be problematic
                    call.bytecode_address = contract;
                    call.target_address = contract;
=======
                if let Some(tx) = call_generator.next(call.context.caller, call.contract) {
                    *call.input = tx.call_details.calldata.0;
                    call.context.caller = tx.sender;
                    call.contract = tx.call_details.target;

                    // TODO: in what scenarios can the following be problematic
                    call.context.code_address = tx.call_details.target;
                    call.context.address = tx.call_details.target;
>>>>>>> c9ae920a

                    call_generator.used = true;
                }
            }
        }
    }
}<|MERGE_RESOLUTION|>--- conflicted
+++ resolved
@@ -82,29 +82,13 @@
                 !call_generator.used
             {
                 // There's only a 30% chance that an override happens.
-<<<<<<< HEAD
-                // TODO: Assure that revm 9 `CallInputs` have been correctly mapped from revm 8.
-                if let Some((sender, (contract, input))) =
-                    call_generator.next(call.caller, call.target_address)
-                {
-                    *call.input = input.0;
-                    call.caller = sender;
-                    call.bytecode_address = contract;
+                if let Some(tx) = call_generator.next(call.caller, call.target_address) {
+                    *call.input = tx.call_details.calldata.0;
+                    call.caller = tx.sender;
+                    call.target_address = tx.call_details.target;
 
                     // TODO: in what scenarios can the following be problematic
-                    call.bytecode_address = contract;
-                    call.target_address = contract;
-=======
-                if let Some(tx) = call_generator.next(call.context.caller, call.contract) {
-                    *call.input = tx.call_details.calldata.0;
-                    call.context.caller = tx.sender;
-                    call.contract = tx.call_details.target;
-
-                    // TODO: in what scenarios can the following be problematic
-                    call.context.code_address = tx.call_details.target;
-                    call.context.address = tx.call_details.target;
->>>>>>> c9ae920a
-
+                    call.bytecode_address = tx.call_details.target;
                     call_generator.used = true;
                 }
             }
