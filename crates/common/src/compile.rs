//! Support for compiling [foundry_compilers::Project]

use crate::{compact_to_contract, glob::GlobMatcher, term::SpinnerReporter, TestFunctionExt};
use comfy_table::{presets::ASCII_MARKDOWN, Attribute, Cell, Color, Table};
use eyre::Result;
use foundry_block_explorers::contract::Metadata;
use foundry_compilers::{
    artifacts::{BytecodeObject, ContractBytecodeSome},
    remappings::Remapping,
    report::{BasicStdoutReporter, NoReporter, Report},
    Artifact, ArtifactId, FileFilter, Graph, Project, ProjectCompileOutput, ProjectPathsConfig,
    Solc, SolcConfig,
};
use std::{
    collections::{BTreeMap, HashMap},
    convert::Infallible,
    fmt::Display,
    path::{Path, PathBuf},
    result,
    str::FromStr,
};

/// Builder type to configure how to compile a project.
///
<<<<<<< HEAD
/// This is merely a wrapper for [`Project::compile()`] which also prints to stdout depending on its
/// settings.
#[derive(Clone, Debug)]
#[must_use = "this builder does nothing unless you call a `compile*` method"]
=======
/// This is merely a wrapper for [Project::compile()] which also prints to stdout dependent on its
/// settings
#[derive(Clone, Debug, Default)]
>>>>>>> 9e3ab9b3
pub struct ProjectCompiler {
    /// Whether to compile in sparse mode.
    sparse: Option<bool>,

    /// Whether we are going to verify the contracts after compilation.
    verify: Option<bool>,

    /// Whether to also print contract names.
    print_names: Option<bool>,

    /// Whether to also print contract sizes.
    print_sizes: Option<bool>,

    /// Whether to print anything at all. Overrides other `print` options.
    quiet: Option<bool>,

    /// Files to exclude.
    filters: Vec<SkipBuildFilter>,

    /// Extra files to include, that are not necessarily in the project's source dir.
    files: Vec<PathBuf>,
}

impl Default for ProjectCompiler {
    #[inline]
    fn default() -> Self {
        Self::new()
    }
}

impl ProjectCompiler {
    /// Create a new builder with the default settings.
    #[inline]
    pub fn new() -> Self {
        Self {
            sparse: None,
            verify: None,
            print_names: None,
            print_sizes: None,
            quiet: Some(crate::shell::verbosity().is_quiet()),
            filters: Vec::new(),
            files: Vec::new(),
        }
    }

    /// Sets whether to compile in sparse mode.
    #[inline]
    pub fn sparse(mut self, yes: bool) -> Self {
        self.sparse = Some(yes);
        self
    }

    /// Sets whether we are going to verify the contracts after compilation.
    #[inline]
    pub fn verify(mut self, yes: bool) -> Self {
        self.verify = Some(yes);
        self
    }

    /// Sets whether to print contract names.
    #[inline]
    pub fn print_names(mut self, yes: bool) -> Self {
        self.print_names = Some(yes);
        self
    }

    /// Sets whether to print contract sizes.
    #[inline]
    pub fn print_sizes(mut self, yes: bool) -> Self {
        self.print_sizes = Some(yes);
        self
    }

    /// Sets whether to print anything at all. Overrides other `print` options.
    #[inline]
    #[doc(alias = "silent")]
    pub fn quiet(mut self, yes: bool) -> Self {
        self.quiet = Some(yes);
        self
    }

    /// Do not print anything at all if true. Overrides other `print` options.
    #[inline]
    pub fn quiet_if(mut self, maybe: bool) -> Self {
        if maybe {
            self.quiet = Some(true);
        }
        self
    }

    /// Sets files to exclude.
    #[inline]
    pub fn filters(mut self, filters: impl IntoIterator<Item = SkipBuildFilter>) -> Self {
        self.filters.extend(filters);
        self
    }

    /// Sets extra files to include, that are not necessarily in the project's source dir.
    #[inline]
    pub fn files(mut self, files: impl IntoIterator<Item = PathBuf>) -> Self {
        self.files.extend(files);
        self
    }

    /// Compiles the project with [`Project::compile()`].
    pub fn compile(mut self, project: &Project) -> Result<ProjectCompileOutput> {
        // Taking is fine since we don't need these in `compile_with`.
        let filters = std::mem::take(&mut self.filters);
        let files = std::mem::take(&mut self.files);
        self.compile_with(project, || {
            if !files.is_empty() {
                project.compile_files(files)
            } else if !filters.is_empty() {
                project.compile_sparse(SkipBuildFilters(filters))
            } else {
                project.compile()
            }
            .map_err(Into::into)
        })
    }

    /// Compiles the project with [`Project::compile_sparse()`] and the given filter.
    ///
    /// This will emit artifacts only for files that match the given filter.
    /// Files that do _not_ match the filter are given a pruned output selection and do not generate
    /// artifacts.
    ///
    /// Note that this ignores previously set `filters` and `files`.
    pub fn compile_sparse<F: FileFilter + 'static>(
        self,
        project: &Project,
        filter: F,
    ) -> Result<ProjectCompileOutput> {
        self.compile_with(project, || project.compile_sparse(filter).map_err(Into::into))
    }

    /// Compiles the project with the given closure
    ///
    /// # Example
    ///
    /// ```no_run
    /// use foundry_common::compile::ProjectCompiler;
    /// let config = foundry_config::Config::load();
    /// let prj = config.project().unwrap();
    /// ProjectCompiler::new().compile_with(&prj, || Ok(prj.compile()?)).unwrap();
    /// ```
    #[instrument(target = "forge::compile", skip_all)]
    pub fn compile_with<F>(self, project: &Project, f: F) -> Result<ProjectCompileOutput>
    where
        F: FnOnce() -> Result<ProjectCompileOutput>,
    {
        // TODO: Avoid process::exit
        if !project.paths.has_input_files() {
            sh_eprintln!("Nothing to compile")?;
            // nothing to do here
            std::process::exit(0);
        }

        let quiet = self.quiet.unwrap_or(false);
        #[allow(clippy::collapsible_else_if)]
        let reporter = if quiet {
            Report::new(NoReporter::default())
        } else {
            if crate::Shell::get().is_err_tty() {
                Report::new(SpinnerReporter::spawn())
            } else {
                Report::new(BasicStdoutReporter::default())
            }
        };

        let output = foundry_compilers::report::with_scoped(&reporter, || {
            tracing::debug!("compiling project");

            let timer = std::time::Instant::now();
            let r = f();
            let elapsed = timer.elapsed();

            tracing::debug!("finished compiling in {:.3}s", elapsed.as_secs_f64());
            r
        })?;

        if output.has_compiler_errors() {
            eyre::bail!("{output}")
        }

        if !quiet {
            if output.is_unchanged() {
                sh_println!("No files changed, compilation skipped")?;
            } else {
                // print the compiler output / warnings
                sh_println!("{output}")?;
            }

            self.handle_output(&output);
        }

        Ok(output)
    }

    /// If configured, this will print sizes or names
    fn handle_output(&self, output: &ProjectCompileOutput) {
        let print_names = self.print_names.unwrap_or(false);
        let print_sizes = self.print_sizes.unwrap_or(false);

        // print any sizes or names
        if print_names {
            let mut artifacts: BTreeMap<_, Vec<_>> = BTreeMap::new();
            for (name, (_, version)) in output.versioned_artifacts() {
                artifacts.entry(version).or_default().push(name);
            }
            for (version, names) in artifacts {
                let _ = sh_println!(
                    "  compiler version: {}.{}.{}",
                    version.major,
                    version.minor,
                    version.patch
                );
                for name in names {
                    let _ = sh_println!("    - {name}");
                }
            }
        }

        if print_sizes {
            // add extra newline if names were already printed
            if print_names {
                let _ = sh_println!();
            }

            let mut size_report = SizeReport { contracts: BTreeMap::new() };
            let artifacts: BTreeMap<_, _> = output.artifacts().collect();
            for (name, artifact) in artifacts {
                let size = deployed_contract_size(artifact).unwrap_or_default();

                let dev_functions =
                    artifact.abi.as_ref().map(|abi| abi.functions()).into_iter().flatten().filter(
                        |&func| {
                            func.name.is_test() ||
                                func.name == "IS_TEST" ||
                                func.name == "IS_SCRIPT"
                        },
                    );

                let is_dev_contract = dev_functions.count() > 0;
                size_report.contracts.insert(name, ContractInfo { size, is_dev_contract });
            }

            let _ = sh_println!("{size_report}");

            // TODO: avoid process::exit
            // exit with error if any contract exceeds the size limit, excluding test contracts.
            if size_report.exceeds_size_limit() {
                std::process::exit(1);
            }
        }
    }
}

/// Map over artifacts contract sources name -> file_id -> (source, contract)
#[derive(Clone, Debug, Default)]
pub struct ContractSources(pub HashMap<String, HashMap<u32, (String, ContractBytecodeSome)>>);

// https://eips.ethereum.org/EIPS/eip-170
const CONTRACT_SIZE_LIMIT: usize = 24576;

/// Contracts with info about their size
pub struct SizeReport {
    /// `contract name -> info`
    pub contracts: BTreeMap<String, ContractInfo>,
}

impl SizeReport {
    /// Returns the size of the largest contract, excluding test contracts.
    pub fn max_size(&self) -> usize {
        let mut max_size = 0;
        for contract in self.contracts.values() {
            if !contract.is_dev_contract && contract.size > max_size {
                max_size = contract.size;
            }
        }
        max_size
    }

    /// Returns true if any contract exceeds the size limit, excluding test contracts.
    pub fn exceeds_size_limit(&self) -> bool {
        self.max_size() > CONTRACT_SIZE_LIMIT
    }
}

impl Display for SizeReport {
    fn fmt(&self, f: &mut std::fmt::Formatter<'_>) -> Result<(), std::fmt::Error> {
        let mut table = Table::new();
        table.load_preset(ASCII_MARKDOWN);
        table.set_header([
            Cell::new("Contract").add_attribute(Attribute::Bold).fg(Color::Blue),
            Cell::new("Size (kB)").add_attribute(Attribute::Bold).fg(Color::Blue),
            Cell::new("Margin (kB)").add_attribute(Attribute::Bold).fg(Color::Blue),
        ]);

        let contracts = self.contracts.iter().filter(|(_, c)| !c.is_dev_contract && c.size > 0);
        for (name, contract) in contracts {
            let margin = CONTRACT_SIZE_LIMIT as isize - contract.size as isize;
            let color = match contract.size {
                0..=17999 => Color::Reset,
                18000..=CONTRACT_SIZE_LIMIT => Color::Yellow,
                _ => Color::Red,
            };

            table.add_row([
                Cell::new(name).fg(color),
                Cell::new(contract.size as f64 / 1000.0).fg(color),
                Cell::new(margin as f64 / 1000.0).fg(color),
            ]);
        }

        writeln!(f, "{table}")?;
        Ok(())
    }
}

/// Returns the size of the deployed contract
pub fn deployed_contract_size<T: Artifact>(artifact: &T) -> Option<usize> {
    let bytecode = artifact.get_deployed_bytecode_object()?;
    let size = match bytecode.as_ref() {
        BytecodeObject::Bytecode(bytes) => bytes.len(),
        BytecodeObject::Unlinked(unlinked) => {
            // we don't need to account for placeholders here, because library placeholders take up
            // 40 characters: `__$<library hash>$__` which is the same as a 20byte address in hex.
            let mut size = unlinked.as_bytes().len();
            if unlinked.starts_with("0x") {
                size -= 2;
            }
            // hex -> bytes
            size / 2
        }
    };
    Some(size)
}

/// How big the contract is and whether it is a dev contract where size limits can be neglected
#[derive(Clone, Copy, Debug)]
pub struct ContractInfo {
    /// size of the contract in bytes
    pub size: usize,
    /// A development contract is either a Script or a Test contract.
    pub is_dev_contract: bool,
}

/// Compiles target file path.
///
/// If `verify` and it's a standalone script, throw error. Only allowed for projects.
///
/// **Note:** this expects the `target_path` to be absolute
pub fn compile_target_with_filter(
    target_path: &Path,
    project: &Project,
    verify: bool,
    skip: Vec<SkipBuildFilter>,
) -> Result<ProjectCompileOutput> {
    let graph = Graph::resolve(&project.paths)?;

    // Checking if it's a standalone script, or part of a project.
    let mut compiler = ProjectCompiler::new().filters(skip);
    if !graph.files().contains_key(target_path) {
        if verify {
            eyre::bail!("You can only verify deployments from inside a project! Make sure it exists with `forge tree`.");
        }
        compiler = compiler.files([target_path.into()]);
    }
    compiler.compile(project)
}

/// Compiles an Etherscan source from metadata by creating a project.
/// Returns the artifact_id, the file_id, and the bytecode
pub async fn compile_from_source(
    metadata: &Metadata,
) -> Result<(ArtifactId, u32, ContractBytecodeSome)> {
    let root = tempfile::tempdir()?;
    let root_path = root.path();
    let project = etherscan_project(metadata, root_path)?;

    let project_output = project.compile()?;

    if project_output.has_compiler_errors() {
        eyre::bail!("{project_output}")
    }

    let (artifact_id, file_id, contract) = project_output
        .into_artifacts()
        .find(|(artifact_id, _)| artifact_id.name == metadata.contract_name)
        .map(|(aid, art)| {
            (aid, art.source_file().expect("no source file").id, art.into_contract_bytecode())
        })
        .ok_or_else(|| {
            eyre::eyre!(
                "Unable to find bytecode in compiled output for contract: {}",
                metadata.contract_name
            )
        })?;
    let bytecode = compact_to_contract(contract)?;

    root.close()?;

    Ok((artifact_id, file_id, bytecode))
}

/// Creates a [Project] from an Etherscan source.
pub fn etherscan_project(metadata: &Metadata, target_path: impl AsRef<Path>) -> Result<Project> {
    let target_path = dunce::canonicalize(target_path.as_ref())?;
    let sources_path = target_path.join(&metadata.contract_name);
    metadata.source_tree().write_to(&target_path)?;

    let mut settings = metadata.source_code.settings()?.unwrap_or_default();

    // make remappings absolute with our root
    for remapping in settings.remappings.iter_mut() {
        let new_path = sources_path.join(remapping.path.trim_start_matches('/'));
        remapping.path = new_path.display().to_string();
    }

    // add missing remappings
    if !settings.remappings.iter().any(|remapping| remapping.name.starts_with("@openzeppelin/")) {
        let oz = Remapping {
            context: None,
            name: "@openzeppelin/".into(),
            path: sources_path.join("@openzeppelin").display().to_string(),
        };
        settings.remappings.push(oz);
    }

    // root/
    //   ContractName/
    //     [source code]
    let paths = ProjectPathsConfig::builder()
        .sources(sources_path.clone())
        .remappings(settings.remappings.clone())
        .build_with_root(sources_path);

    let v = metadata.compiler_version()?;
    let v = format!("{}.{}.{}", v.major, v.minor, v.patch);
    let solc = Solc::find_or_install_svm_version(v)?;

    Ok(Project::builder()
        .solc_config(SolcConfig::builder().settings(settings).build())
        .no_auto_detect()
        .paths(paths)
        .solc(solc)
        .ephemeral()
        .no_artifacts()
        .build()?)
}

/// Bundles multiple `SkipBuildFilter` into a single `FileFilter`
#[derive(Clone, Debug, PartialEq, Eq)]
pub struct SkipBuildFilters(pub Vec<SkipBuildFilter>);

impl FileFilter for SkipBuildFilters {
    /// Only returns a match if _no_  exclusion filter matches
    fn is_match(&self, file: &Path) -> bool {
        self.0.iter().all(|filter| filter.is_match(file))
    }
}

/// A filter that excludes matching contracts from the build
#[derive(Clone, Debug, PartialEq, Eq)]
pub enum SkipBuildFilter {
    /// Exclude all `.t.sol` contracts
    Tests,
    /// Exclude all `.s.sol` contracts
    Scripts,
    /// Exclude if the file matches
    Custom(String),
}

impl SkipBuildFilter {
    /// Returns the pattern to match against a file
    fn file_pattern(&self) -> &str {
        match self {
            SkipBuildFilter::Tests => ".t.sol",
            SkipBuildFilter::Scripts => ".s.sol",
            SkipBuildFilter::Custom(s) => s.as_str(),
        }
    }
}

impl<T: AsRef<str>> From<T> for SkipBuildFilter {
    fn from(s: T) -> Self {
        match s.as_ref() {
            "test" | "tests" => SkipBuildFilter::Tests,
            "script" | "scripts" => SkipBuildFilter::Scripts,
            s => SkipBuildFilter::Custom(s.to_string()),
        }
    }
}

impl FromStr for SkipBuildFilter {
    type Err = Infallible;

    fn from_str(s: &str) -> result::Result<Self, Self::Err> {
        Ok(s.into())
    }
}

impl FileFilter for SkipBuildFilter {
    /// Matches file only if the filter does not apply
    ///
    /// This is returns the inverse of `file.name.contains(pattern) || matcher.is_match(file)`
    fn is_match(&self, file: &Path) -> bool {
        fn exclude(file: &Path, pattern: &str) -> Option<bool> {
            let matcher: GlobMatcher = pattern.parse().unwrap();
            let file_name = file.file_name()?.to_str()?;
            Some(file_name.contains(pattern) || matcher.is_match(file.as_os_str().to_str()?))
        }

        !exclude(file, self.file_pattern()).unwrap_or_default()
    }
}

#[cfg(test)]
mod tests {
    use super::*;

    #[test]
    fn test_build_filter() {
        let file = Path::new("A.t.sol");
        assert!(!SkipBuildFilter::Tests.is_match(file));
        assert!(SkipBuildFilter::Scripts.is_match(file));
        assert!(!SkipBuildFilter::Custom("A.t".to_string()).is_match(file));

        let file = Path::new("A.s.sol");
        assert!(SkipBuildFilter::Tests.is_match(file));
        assert!(!SkipBuildFilter::Scripts.is_match(file));
        assert!(!SkipBuildFilter::Custom("A.s".to_string()).is_match(file));

        let file = Path::new("/home/test/Foo.sol");
        assert!(!SkipBuildFilter::Custom("*/test/**".to_string()).is_match(file));
        let file = Path::new("/home/script/Contract.sol");
        assert!(!SkipBuildFilter::Custom("*/script/**".to_string()).is_match(file));
    }
}<|MERGE_RESOLUTION|>--- conflicted
+++ resolved
@@ -22,16 +22,10 @@
 
 /// Builder type to configure how to compile a project.
 ///
-<<<<<<< HEAD
 /// This is merely a wrapper for [`Project::compile()`] which also prints to stdout depending on its
 /// settings.
 #[derive(Clone, Debug)]
 #[must_use = "this builder does nothing unless you call a `compile*` method"]
-=======
-/// This is merely a wrapper for [Project::compile()] which also prints to stdout dependent on its
-/// settings
-#[derive(Clone, Debug, Default)]
->>>>>>> 9e3ab9b3
 pub struct ProjectCompiler {
     /// Whether to compile in sparse mode.
     sparse: Option<bool>,
