use eyre::EyreHandler;
use std::error::Error;
use yansi::Paint;

/// A custom context type for Foundry specific error reporting via `eyre`
#[derive(Debug)]
pub struct Handler;

impl EyreHandler for Handler {
    fn debug(
        &self,
        error: &(dyn Error + 'static),
        f: &mut core::fmt::Formatter<'_>,
    ) -> core::fmt::Result {
        if f.alternate() {
            return core::fmt::Debug::fmt(error, f)
        }
        writeln!(f)?;
        write!(f, "{}", Paint::red(error))?;

        if let Some(cause) = error.source() {
            write!(f, "\n\nContext:")?;

            let multiple = cause.source().is_some();
            let errors = std::iter::successors(Some(cause), |e| (*e).source());

            for (n, error) in errors.enumerate() {
                writeln!(f)?;
                if multiple {
                    write!(f, "- Error #{n}: {error}")?;
                } else {
                    write!(f, "- {error}")?;
                }
            }
        }

        Ok(())
    }
}

/// Installs the Foundry eyre hook as the global error report hook.
///
/// # Details
///
/// By default a simple user-centric handler is installed, unless
/// `FOUNDRY_DEBUG` is set in the environment, in which case a more
/// verbose debug-centric handler is installed.
///
/// Panics are always caught by the more debug-centric handler.
<<<<<<< HEAD
#[cfg_attr(windows, inline(never))]
pub fn install() {
=======
pub fn install() -> Result<()> {
>>>>>>> 120ae66d
    let debug_enabled = std::env::var("FOUNDRY_DEBUG").is_ok();
    if debug_enabled {
<<<<<<< HEAD
        let _ = color_eyre::install();
=======
        if let Err(e) = color_eyre::install() {
            debug!("failed to install color eyre error hook: {e}");
        }
>>>>>>> 120ae66d
    } else {
        let (panic_hook, _) = color_eyre::config::HookBuilder::default()
            .panic_section(
                "This is a bug. Consider reporting it at https://github.com/foundry-rs/foundry",
            )
            .into_hooks();
        panic_hook.install();
<<<<<<< HEAD
        if let Err(err) = eyre::set_hook(Box::new(move |_| Box::new(Handler))) {
            error!(?err, "failed to install panic hook");
=======
        if let Err(e) = eyre::set_hook(Box::new(move |_| Box::new(Handler))) {
            debug!("failed to install eyre error hook: {e}");
>>>>>>> 120ae66d
        }
    }
}<|MERGE_RESOLUTION|>--- conflicted
+++ resolved
@@ -47,21 +47,12 @@
 /// verbose debug-centric handler is installed.
 ///
 /// Panics are always caught by the more debug-centric handler.
-<<<<<<< HEAD
-#[cfg_attr(windows, inline(never))]
 pub fn install() {
-=======
-pub fn install() -> Result<()> {
->>>>>>> 120ae66d
     let debug_enabled = std::env::var("FOUNDRY_DEBUG").is_ok();
     if debug_enabled {
-<<<<<<< HEAD
-        let _ = color_eyre::install();
-=======
         if let Err(e) = color_eyre::install() {
             debug!("failed to install color eyre error hook: {e}");
         }
->>>>>>> 120ae66d
     } else {
         let (panic_hook, _) = color_eyre::config::HookBuilder::default()
             .panic_section(
@@ -69,13 +60,8 @@
             )
             .into_hooks();
         panic_hook.install();
-<<<<<<< HEAD
-        if let Err(err) = eyre::set_hook(Box::new(move |_| Box::new(Handler))) {
-            error!(?err, "failed to install panic hook");
-=======
         if let Err(e) = eyre::set_hook(Box::new(move |_| Box::new(Handler))) {
             debug!("failed to install eyre error hook: {e}");
->>>>>>> 120ae66d
         }
     }
 }