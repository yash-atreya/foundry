use crate::cmd::{
<<<<<<< HEAD
    bind::BindArgs,
    build::BuildArgs,
    cache::CacheArgs,
    config, coverage,
    create::CreateArgs,
    debug::DebugArgs,
    doc::DocArgs,
    flatten,
    fmt::FmtArgs,
    geiger, generate,
    init::InitArgs,
    inspect,
    install::InstallArgs,
    remappings::RemappingArgs,
    remove::RemoveArgs,
    script::ScriptArgs,
    selectors::SelectorsSubcommands,
    snapshot, test, tree, update,
    verify::{bytecode::VerifyBytecodeArgs, VerifyArgs, VerifyCheckArgs},
=======
    bind::BindArgs, build::BuildArgs, cache::CacheArgs, config, coverage, create::CreateArgs,
    debug::DebugArgs, doc::DocArgs, flatten, fmt::FmtArgs, geiger, generate, init::InitArgs,
    inspect, install::InstallArgs, remappings::RemappingArgs, remove::RemoveArgs,
    script::ScriptArgs, selectors::SelectorsSubcommands, snapshot, test, tree, update,
>>>>>>> 938f848e
};
use clap::{Parser, Subcommand, ValueHint};
use forge_verify::{VerifyArgs, VerifyCheckArgs};
use std::path::PathBuf;

const VERSION_MESSAGE: &str = concat!(
    env!("CARGO_PKG_VERSION"),
    " (",
    env!("VERGEN_GIT_SHA"),
    " ",
    env!("VERGEN_BUILD_TIMESTAMP"),
    ")"
);

/// Build, test, fuzz, debug and deploy Solidity contracts.
#[derive(Parser)]
#[command(
    name = "forge",
    version = VERSION_MESSAGE,
    after_help = "Find more information in the book: http://book.getfoundry.sh/reference/forge/forge.html",
    next_display_order = None,
)]
pub struct Forge {
    #[command(subcommand)]
    pub cmd: ForgeSubcommand,
}

#[derive(Subcommand)]
#[allow(clippy::large_enum_variant)]
pub enum ForgeSubcommand {
    /// Run the project's tests.
    #[command(visible_alias = "t")]
    Test(test::TestArgs),

    /// Run a smart contract as a script, building transactions that can be sent onchain.
    Script(ScriptArgs),

    /// Generate coverage reports.
    Coverage(coverage::CoverageArgs),

    /// Generate Rust bindings for smart contracts.
    #[command(alias = "bi")]
    Bind(BindArgs),

    /// Build the project's smart contracts.
    #[command(visible_aliases = ["b", "compile"])]
    Build(BuildArgs),

    /// Debugs a single smart contract as a script.
    #[command(visible_alias = "d")]
    Debug(DebugArgs),

    /// Update one or multiple dependencies.
    ///
    /// If no arguments are provided, then all dependencies are updated.
    #[command(visible_alias = "u")]
    Update(update::UpdateArgs),

    /// Install one or multiple dependencies.
    ///
    /// If no arguments are provided, then existing dependencies will be installed.
    #[command(visible_alias = "i")]
    Install(InstallArgs),

    /// Remove one or multiple dependencies.
    #[command(visible_alias = "rm")]
    Remove(RemoveArgs),

    /// Get the automatically inferred remappings for the project.
    #[command(visible_alias = "re")]
    Remappings(RemappingArgs),

    /// Verify smart contracts on Etherscan.
    #[command(visible_alias = "v")]
    VerifyContract(VerifyArgs),

    /// Check verification status on Etherscan.
    #[command(visible_alias = "vc")]
    VerifyCheck(VerifyCheckArgs),

    /// Deploy a smart contract.
    #[command(visible_alias = "c")]
    Create(CreateArgs),

    /// Create a new Forge project.
    Init(InitArgs),

    /// Generate shell completions script.
    #[command(visible_alias = "com")]
    Completions {
        #[arg(value_enum)]
        shell: clap_complete::Shell,
    },

    /// Generate Fig autocompletion spec.
    #[command(visible_alias = "fig")]
    GenerateFigSpec,

    /// Remove the build artifacts and cache directories.
    #[command(visible_alias = "cl")]
    Clean {
        /// The project's root path.
        ///
        /// By default root of the Git repository, if in one,
        /// or the current working directory.
        #[arg(long, value_hint = ValueHint::DirPath, value_name = "PATH")]
        root: Option<PathBuf>,
    },

    /// Manage the Foundry cache.
    Cache(CacheArgs),

    /// Create a snapshot of each test's gas usage.
    #[command(visible_alias = "s")]
    Snapshot(snapshot::SnapshotArgs),

    /// Display the current config.
    #[command(visible_alias = "co")]
    Config(config::ConfigArgs),

    /// Flatten a source file and all of its imports into one file.
    #[command(visible_alias = "f")]
    Flatten(flatten::FlattenArgs),

    /// Format Solidity source files.
    Fmt(FmtArgs),

    /// Get specialized information about a smart contract.
    #[command(visible_alias = "in")]
    Inspect(inspect::InspectArgs),

    /// Display a tree visualization of the project's dependency graph.
    #[command(visible_alias = "tr")]
    Tree(tree::TreeArgs),

    /// Detects usage of unsafe cheat codes in a project and its dependencies.
    Geiger(geiger::GeigerArgs),

    /// Generate documentation for the project.
    Doc(DocArgs),

    /// Function selector utilities
    #[command(visible_alias = "se")]
    Selectors {
        #[command(subcommand)]
        command: SelectorsSubcommands,
    },

    /// Generate scaffold files.
    Generate(generate::GenerateArgs),

    /// Verify the deployed bytecode against its source.
    #[clap(visible_alias = "vb")]
    VerifyBytecode(VerifyBytecodeArgs),
}

#[cfg(test)]
mod tests {
    use super::*;
    use clap::CommandFactory;

    #[test]
    fn verify_cli() {
        Forge::command().debug_assert();
    }
}<|MERGE_RESOLUTION|>--- conflicted
+++ resolved
@@ -1,33 +1,11 @@
 use crate::cmd::{
-<<<<<<< HEAD
-    bind::BindArgs,
-    build::BuildArgs,
-    cache::CacheArgs,
-    config, coverage,
-    create::CreateArgs,
-    debug::DebugArgs,
-    doc::DocArgs,
-    flatten,
-    fmt::FmtArgs,
-    geiger, generate,
-    init::InitArgs,
-    inspect,
-    install::InstallArgs,
-    remappings::RemappingArgs,
-    remove::RemoveArgs,
-    script::ScriptArgs,
-    selectors::SelectorsSubcommands,
-    snapshot, test, tree, update,
-    verify::{bytecode::VerifyBytecodeArgs, VerifyArgs, VerifyCheckArgs},
-=======
     bind::BindArgs, build::BuildArgs, cache::CacheArgs, config, coverage, create::CreateArgs,
     debug::DebugArgs, doc::DocArgs, flatten, fmt::FmtArgs, geiger, generate, init::InitArgs,
     inspect, install::InstallArgs, remappings::RemappingArgs, remove::RemoveArgs,
     script::ScriptArgs, selectors::SelectorsSubcommands, snapshot, test, tree, update,
->>>>>>> 938f848e
 };
 use clap::{Parser, Subcommand, ValueHint};
-use forge_verify::{VerifyArgs, VerifyCheckArgs};
+use forge_verify::{bytecode::VerifyBytecodeArgs, VerifyArgs, VerifyCheckArgs};
 use std::path::PathBuf;
 
 const VERSION_MESSAGE: &str = concat!(
