use self::{build::BuildOutput, runner::ScriptRunner};
use super::{build::BuildArgs, retry::RetryArgs};
use alloy_dyn_abi::FunctionExt;
use alloy_json_abi::{Function, InternalType, JsonAbi as Abi};
use alloy_primitives::{Address, Bytes, U256};
use clap::{Parser, ValueHint};
use dialoguer::Confirm;
use ethers_core::types::{
    transaction::eip2718::TypedTransaction, Log, NameOrAddress, TransactionRequest,
};
use ethers_providers::{Http, Middleware};
use ethers_signers::LocalWallet;
use eyre::{ContextCompat, Result, WrapErr};
use forge::{
    backend::Backend,
    debug::DebugArena,
    decode::decode_console_logs,
    opts::EvmOpts,
    traces::{
        identifier::{EtherscanIdentifier, LocalTraceIdentifier, SignaturesIdentifier},
        CallTraceDecoder, CallTraceDecoderBuilder, TraceCallData, TraceKind, TraceRetData, Traces,
    },
    utils::CallKind,
};
use foundry_cli::opts::MultiWallet;
use foundry_common::{
    abi::{encode_function_args, get_func},
    contracts::get_contract_name,
    errors::UnlinkedByteCode,
    evm::{Breakpoints, EvmArgs},
<<<<<<< HEAD
    ContractsByArtifact, RpcUrl, CONTRACT_MAX_SIZE, SELECTOR_LEN,
=======
    fmt::{format_token, format_token_raw},
    shell,
    types::{ToAlloy, ToEthers},
    ContractsByArtifact, RpcUrl, CONTRACT_MAX_SIZE, SELECTOR_LEN,
};
use foundry_compilers::{
    artifacts::{ContractBytecodeSome, Libraries},
    contracts::ArtifactContracts,
    ArtifactId, Project,
>>>>>>> 120ae66d
};
use foundry_config::{
    figment,
    figment::{
        value::{Dict, Map},
        Metadata, Profile, Provider,
    },
    Config, NamedChain,
};
use foundry_evm::{
    constants::DEFAULT_CREATE2_DEPLOYER,
    decode,
    inspectors::cheatcodes::{BroadcastableTransaction, BroadcastableTransactions},
};
use futures::future;
use itertools::Itertools;
use serde::{Deserialize, Serialize};
use std::collections::{BTreeMap, HashMap, HashSet, VecDeque};
use yansi::Paint;

mod artifacts;
mod broadcast;
mod build;
mod cmd;
mod executor;
mod multi;
mod providers;
mod receipts;
mod runner;
mod sequence;
pub mod transaction;
mod verify;

// Loads project's figment and merges the build cli arguments into it
foundry_config::merge_impl_figment_convert!(ScriptArgs, opts, evm_opts);

/// CLI arguments for `forge script`.
#[derive(Debug, Clone, Parser, Default)]
pub struct ScriptArgs {
    /// The contract you want to run. Either the file path or contract name.
    ///
    /// If multiple contracts exist in the same file you must specify the target contract with
    /// --target-contract.
    #[clap(value_hint = ValueHint::FilePath)]
    pub path: String,

    /// Arguments to pass to the script function.
    pub args: Vec<String>,

    /// The name of the contract you want to run.
    #[clap(long, visible_alias = "tc", value_name = "CONTRACT_NAME")]
    pub target_contract: Option<String>,

    /// The signature of the function you want to call in the contract, or raw calldata.
    #[clap(long, short, default_value = "run()")]
    pub sig: String,

    /// Max priority fee per gas for EIP1559 transactions.
    #[clap(
        long,
        env = "ETH_PRIORITY_GAS_PRICE",
        value_parser = foundry_cli::utils::parse_ether_value,
        value_name = "PRICE"
    )]
    pub priority_gas_price: Option<U256>,

    /// Use legacy transactions instead of EIP1559 ones.
    ///
    /// This is auto-enabled for common networks without EIP1559.
    #[clap(long)]
    pub legacy: bool,

    /// Broadcasts the transactions.
    #[clap(long)]
    pub broadcast: bool,

    /// Skips on-chain simulation.
    #[clap(long)]
    pub skip_simulation: bool,

    /// Relative percentage to multiply gas estimates by.
    #[clap(long, short, default_value = "130")]
    pub gas_estimate_multiplier: u64,

    /// Send via `eth_sendTransaction` using the `--from` argument or `$ETH_FROM` as sender
    #[clap(
        long,
        requires = "sender",
        conflicts_with_all = &["private_key", "private_keys", "froms", "ledger", "trezor", "aws"],
    )]
    pub unlocked: bool,

    /// Resumes submitting transactions that failed or timed-out previously.
    ///
    /// It DOES NOT simulate the script again and it expects nonces to have remained the same.
    ///
    /// Example: If transaction N has a nonce of 22, then the account should have a nonce of 22,
    /// otherwise it fails.
    #[clap(long)]
    pub resume: bool,

    /// If present, --resume or --verify will be assumed to be a multi chain deployment.
    #[clap(long)]
    pub multi: bool,

    /// Open the script in the debugger.
    ///
    /// Takes precedence over broadcast.
    #[clap(long)]
    pub debug: bool,

    /// Makes sure a transaction is sent,
    /// only after its previous one has been confirmed and succeeded.
    #[clap(long)]
    pub slow: bool,

    /// Disables interactive prompts that might appear when deploying big contracts.
    ///
    /// For more info on the contract size limit, see EIP-170: <https://eips.ethereum.org/EIPS/eip-170>
    #[clap(long)]
    pub non_interactive: bool,

    /// The Etherscan (or equivalent) API key
    #[clap(long, env = "ETHERSCAN_API_KEY", value_name = "KEY")]
    pub etherscan_api_key: Option<String>,

    /// Verifies all the contracts found in the receipts of a script, if any.
    #[clap(long)]
    pub verify: bool,

    /// Output results in JSON format.
    #[clap(long)]
    pub json: bool,

    /// Gas price for legacy transactions, or max fee per gas for EIP1559 transactions.
    #[clap(
        long,
        env = "ETH_GAS_PRICE",
        value_parser = foundry_cli::utils::parse_ether_value,
        value_name = "PRICE",
    )]
    pub with_gas_price: Option<U256>,

    #[clap(flatten)]
    pub opts: BuildArgs,

    #[clap(flatten)]
    pub wallets: MultiWallet,

    #[clap(flatten)]
    pub evm_opts: EvmArgs,

    #[clap(flatten)]
    pub verifier: super::verify::VerifierArgs,

    #[clap(flatten)]
    pub retry: RetryArgs,
}

// === impl ScriptArgs ===

impl ScriptArgs {
    fn decode_traces(
        &self,
        script_config: &ScriptConfig,
        result: &mut ScriptResult,
        known_contracts: &ContractsByArtifact,
    ) -> Result<CallTraceDecoder> {
        let verbosity = script_config.evm_opts.verbosity;
        let mut etherscan_identifier = EtherscanIdentifier::new(
            &script_config.config,
            script_config.evm_opts.get_remote_chain_id(),
        )?;

        let mut local_identifier = LocalTraceIdentifier::new(known_contracts);
        let mut decoder = CallTraceDecoderBuilder::new()
            .with_labels(result.labeled_addresses.clone())
            .with_verbosity(verbosity)
            .with_local_identifier_abis(&local_identifier)
            .with_signature_identifier(SignaturesIdentifier::new(
                Config::foundry_cache_dir(),
                script_config.config.offline,
            )?)
            .build();

        // Decoding traces using etherscan is costly as we run into rate limits,
        // causing scripts to run for a very long time unnecessarily.
        // Therefore, we only try and use etherscan if the user has provided an API key.
        let should_use_etherscan_traces = script_config.config.etherscan_api_key.is_some();

        for (_, trace) in &mut result.traces {
            decoder.identify(trace, &mut local_identifier);
            if should_use_etherscan_traces {
                decoder.identify(trace, &mut etherscan_identifier);
            }
        }
        Ok(decoder)
    }

    fn get_returns(
        &self,
        script_config: &ScriptConfig,
        returned: &Bytes,
    ) -> Result<HashMap<String, NestedValue>> {
        let func = script_config.called_function.as_ref().expect("There should be a function.");
        let mut returns = HashMap::new();

        match func.abi_decode_output(returned, false) {
            Ok(decoded) => {
                for (index, (token, output)) in decoded.iter().zip(&func.outputs).enumerate() {
                    let internal_type =
                        output.internal_type.clone().unwrap_or(InternalType::Other {
                            contract: None,
                            ty: "unknown".to_string(),
                        });

                    let label = if !output.name.is_empty() {
                        output.name.to_string()
                    } else {
                        index.to_string()
                    };

                    returns.insert(
                        label,
                        NestedValue {
                            internal_type: internal_type.to_string(),
                            value: format_token_raw(token),
                        },
                    );
                }
            }
<<<<<<< HEAD
            Err(_) => sh_eprintln!("{returned:x?}")?,
=======
            Err(_) => {
                shell::println(format!("{returned:?}"))?;
            }
>>>>>>> 120ae66d
        }

        Ok(returns)
    }

    async fn show_traces(
        &self,
        script_config: &ScriptConfig,
        decoder: &CallTraceDecoder,
        result: &mut ScriptResult,
    ) -> Result<()> {
        let verbosity = script_config.evm_opts.verbosity;
        let func = script_config.called_function.as_ref().expect("There should be a function.");

        if !result.success || verbosity > 3 {
            if result.traces.is_empty() {
                warn!(verbosity, "no traces");
            }

            sh_eprintln!("Traces:")?;
            for (kind, trace) in &mut result.traces {
                let should_include = match kind {
                    TraceKind::Setup => verbosity >= 5,
                    TraceKind::Execution => verbosity >= 4,
                    _ => false,
                } || !result.success;

                if should_include {
                    decoder.decode(trace).await;
                    sh_eprintln!("{trace}")?;
                }
            }
            sh_eprintln!()?;
        }

        if result.success {
            sh_eprintln!("{}", Paint::green("Script ran successfully."))?;
        }

        if script_config.evm_opts.fork_url.is_none() {
            sh_eprintln!("Gas used: {}", result.gas_used)?;
        }

        if result.success && !result.returned.is_empty() {
<<<<<<< HEAD
            sh_eprintln!("\n== Return ==")?;
            match func.decode_output(&result.returned) {
=======
            shell::println("\n== Return ==")?;
            match func.abi_decode_output(&result.returned, false) {
>>>>>>> 120ae66d
                Ok(decoded) => {
                    for (index, (token, output)) in decoded.iter().zip(&func.outputs).enumerate() {
                        let internal_type =
                            output.internal_type.clone().unwrap_or(InternalType::Other {
                                contract: None,
                                ty: "unknown".to_string(),
                            });

                        let label = if !output.name.is_empty() {
                            output.name.to_string()
                        } else {
                            index.to_string()
                        };
                        sh_eprintln!(
                            "{}: {internal_type} {}",
                            label.trim_end(),
                            format_token(token)
                        )?;
                    }
                }
                Err(_) => sh_eprintln!("{:x?}", result.returned)?,
            }
        }

        let console_logs = decode_console_logs(&result.logs);
        if !console_logs.is_empty() {
            sh_eprintln!("\n== Logs ==")?;
            for log in console_logs {
                sh_eprintln!("  {log}")?;
            }
        }

        if !result.success {
            return Err(eyre::eyre!(
                "script failed: {}",
                decode::decode_revert(&result.returned[..], None, None)
            ))
        }

        Ok(())
    }

    fn show_json(&self, script_config: &ScriptConfig, result: &ScriptResult) -> Result<()> {
        let returns = self.get_returns(script_config, &result.returned)?;

        let console_logs = decode_console_logs(&result.logs);
        let output = JsonResult { logs: console_logs, gas_used: result.gas_used, returns };
        foundry_common::Shell::get().print_json(&output)
    }

    /// It finds the deployer from the running script and uses it to predeploy libraries.
    ///
    /// If there are multiple candidate addresses, it skips everything and lets `--sender` deploy
    /// them instead.
    fn maybe_new_sender(
        &self,
        evm_opts: &EvmOpts,
        transactions: Option<&BroadcastableTransactions>,
        predeploy_libraries: &[Bytes],
    ) -> Result<Option<Address>> {
        let mut new_sender = None;

        if let Some(txs) = transactions {
            // If the user passed a `--sender` don't check anything.
            if !predeploy_libraries.is_empty() && self.evm_opts.sender.is_none() {
                for tx in txs.iter() {
                    match &tx.transaction {
                        TypedTransaction::Legacy(tx) => {
                            if tx.to.is_none() {
                                let sender = tx.from.expect("no sender").to_alloy();
                                if let Some(ns) = new_sender {
                                    if sender != ns {
                                        sh_eprintln!("You have more than one deployer who could predeploy libraries. Using `--sender` instead.")?;
                                        return Ok(None)
                                    }
                                } else if sender != evm_opts.sender {
                                    new_sender = Some(sender);
                                }
                            }
                        }
                        _ => unreachable!(),
                    }
                }
            }
        }
        Ok(new_sender)
    }

    /// Helper for building the transactions for any libraries that need to be deployed ahead of
    /// linking
    fn create_deploy_transactions(
        &self,
        from: Address,
        nonce: u64,
        data: &[Bytes],
        fork_url: &Option<RpcUrl>,
    ) -> BroadcastableTransactions {
        data.iter()
            .enumerate()
            .map(|(i, bytes)| BroadcastableTransaction {
                rpc: fork_url.clone(),
                transaction: TypedTransaction::Legacy(TransactionRequest {
                    from: Some(from.to_ethers()),
                    data: Some(bytes.clone().to_ethers()),
                    nonce: Some((nonce + i as u64).into()),
                    ..Default::default()
                }),
            })
            .collect()
    }

    /// Returns the Function and calldata based on the signature
    ///
    /// If the `sig` is a valid human-readable function we find the corresponding function in the
    /// `abi` If the `sig` is valid hex, we assume it's calldata and try to find the
    /// corresponding function by matching the selector, first 4 bytes in the calldata.
    ///
    /// Note: We assume that the `sig` is already stripped of its prefix, See [`ScriptArgs`]
    fn get_method_and_calldata(&self, abi: &Abi) -> Result<(Function, Bytes)> {
        let (func, data) = if let Ok(func) = get_func(&self.sig) {
            (
                abi.functions().find(|&abi_func| abi_func.selector() == func.selector()).wrap_err(
                    format!("Function `{}` is not implemented in your script.", self.sig),
                )?,
                encode_function_args(&func, &self.args)?.into(),
            )
        } else {
            let decoded = hex::decode(&self.sig).wrap_err("Invalid hex calldata")?;
            let selector = &decoded[..SELECTOR_LEN];
            (
                abi.functions().find(|&func| selector == &func.selector()[..]).ok_or_else(
                    || {
                        eyre::eyre!(
                            "Function selector `{}` not found in the ABI",
                            hex::encode(selector)
                        )
                    },
                )?,
                decoded.into(),
            )
        };

        Ok((func.clone(), data))
    }

    /// Checks if the transaction is a deployment with either a size above the `CONTRACT_MAX_SIZE`
    /// or specified `code_size_limit`.
    ///
    /// If `self.broadcast` is enabled, it asks confirmation of the user. Otherwise, it just warns
    /// the user.
    fn check_contract_sizes(
        &self,
        result: &ScriptResult,
        known_contracts: &BTreeMap<ArtifactId, ContractBytecodeSome>,
    ) -> Result<()> {
        // (name, &init, &deployed)[]
        let mut bytecodes: Vec<(String, &[u8], &[u8])> = vec![];

        // From artifacts
        for (artifact, bytecode) in known_contracts.iter() {
            if bytecode.bytecode.object.is_unlinked() {
                return Err(UnlinkedByteCode::Bytecode(artifact.identifier()).into())
            }
            let init_code = bytecode.bytecode.object.as_bytes().unwrap();
            // Ignore abstract contracts
            if let Some(ref deployed_code) = bytecode.deployed_bytecode.bytecode {
                if deployed_code.object.is_unlinked() {
                    return Err(UnlinkedByteCode::DeployedBytecode(artifact.identifier()).into())
                }
                let deployed_code = deployed_code.object.as_bytes().unwrap();
                bytecodes.push((artifact.name.clone(), init_code, deployed_code));
            }
        }

        // From traces
        let create_nodes = result.traces.iter().flat_map(|(_, traces)| {
            traces
                .arena
                .iter()
                .filter(|node| matches!(node.kind(), CallKind::Create | CallKind::Create2))
        });
        let mut unknown_c = 0usize;
        for node in create_nodes {
            // Calldata == init code
            if let TraceCallData::Raw(ref init_code) = node.trace.data {
                // Output is the runtime code
                if let TraceRetData::Raw(ref deployed_code) = node.trace.output {
                    // Only push if it was not present already
                    if !bytecodes.iter().any(|(_, b, _)| *b == init_code.as_ref()) {
                        bytecodes.push((format!("Unknown{unknown_c}"), init_code, deployed_code));
                        unknown_c += 1;
                    }
                    continue
                }
            }
            // Both should be raw and not decoded since it's just bytecode
            eyre::bail!("Create node returned decoded data: {:?}", node);
        }

        let mut prompt_user = false;
        let max_size = match self.evm_opts.env.code_size_limit {
            Some(size) => size,
            None => CONTRACT_MAX_SIZE,
        };

        for (data, to) in result.transactions.iter().flat_map(|txes| {
            txes.iter().filter_map(|tx| {
                tx.transaction
                    .data()
                    .filter(|data| data.len() > max_size)
                    .map(|data| (data, tx.transaction.to()))
            })
        }) {
            let mut offset = 0;

            // Find if it's a CREATE or CREATE2. Otherwise, skip transaction.
            if let Some(NameOrAddress::Address(to)) = to {
                if to.to_alloy() == DEFAULT_CREATE2_DEPLOYER {
                    // Size of the salt prefix.
                    offset = 32;
                }
            } else if to.is_some() {
                continue
            }

            // Find artifact with a deployment code same as the data.
            if let Some((name, _, deployed_code)) =
                bytecodes.iter().find(|(_, init_code, _)| *init_code == &data[offset..])
            {
                let deployment_size = deployed_code.len();

                if deployment_size > max_size {
                    prompt_user = self.broadcast;
                    sh_warn!("`{name}` is above the contract size limit ({deployment_size} > {max_size})")?;
                }
            }
        }

        // Only prompt if we're broadcasting and we've not disabled interactivity.
        if prompt_user &&
            !self.non_interactive &&
            !Confirm::new().with_prompt("Do you wish to continue?".to_string()).interact()?
        {
            eyre::bail!("User canceled the script.");
        }

        Ok(())
    }
}

impl Provider for ScriptArgs {
    fn metadata(&self) -> Metadata {
        Metadata::named("Script Args Provider")
    }

    fn data(&self) -> Result<Map<Profile, Dict>, figment::Error> {
        let mut dict = Dict::default();
        if let Some(ref etherscan_api_key) = self.etherscan_api_key {
            dict.insert(
                "etherscan_api_key".to_string(),
                figment::value::Value::from(etherscan_api_key.to_string()),
            );
        }
        Ok(Map::from([(Config::selected_profile(), dict)]))
    }
}

#[derive(Default)]
pub struct ScriptResult {
    pub success: bool,
    pub logs: Vec<Log>,
    pub traces: Traces,
    pub debug: Option<Vec<DebugArena>>,
    pub gas_used: u64,
    pub labeled_addresses: BTreeMap<Address, String>,
    pub transactions: Option<BroadcastableTransactions>,
    pub returned: Bytes,
    pub address: Option<Address>,
    pub script_wallets: Vec<LocalWallet>,
    pub breakpoints: Breakpoints,
}

#[derive(Serialize, Deserialize)]
struct JsonResult {
    logs: Vec<String>,
    gas_used: u64,
    returns: HashMap<String, NestedValue>,
}

#[derive(Serialize, Deserialize, Clone)]
pub struct NestedValue {
    pub internal_type: String,
    pub value: String,
}

#[derive(Clone, Debug, Default)]
pub struct ScriptConfig {
    pub config: Config,
    pub evm_opts: EvmOpts,
    pub sender_nonce: u64,
    /// Maps a rpc url to a backend
    pub backends: HashMap<RpcUrl, Backend>,
    /// Script target contract
    pub target_contract: Option<ArtifactId>,
    /// Function called by the script
    pub called_function: Option<Function>,
    /// Unique list of rpc urls present
    pub total_rpcs: HashSet<RpcUrl>,
    /// If true, one of the transactions did not have a rpc
    pub missing_rpc: bool,
    /// Should return some debug information
    pub debug: bool,
}

impl ScriptConfig {
    fn collect_rpcs(&mut self, txs: &BroadcastableTransactions) {
        self.missing_rpc = txs.iter().any(|tx| tx.rpc.is_none());

        self.total_rpcs
            .extend(txs.iter().filter_map(|tx| tx.rpc.as_ref().cloned()).collect::<HashSet<_>>());

        if let Some(rpc) = &self.evm_opts.fork_url {
            self.total_rpcs.insert(rpc.clone());
        }
    }

    fn has_multiple_rpcs(&self) -> bool {
        self.total_rpcs.len() > 1
    }

    /// Certain features are disabled for multi chain deployments, and if tried, will return
    /// error. [library support]
    fn check_multi_chain_constraints(&self, libraries: &Libraries) -> Result<()> {
        if self.has_multiple_rpcs() || (self.missing_rpc && !self.total_rpcs.is_empty()) {
            sh_warn!("Multi chain deployment is still under development. Use with caution.")?;
            if !libraries.libs.is_empty() {
                eyre::bail!(
                    "Multi chain deployment does not support library linking at the moment."
                )
            }
        }
        Ok(())
    }

    /// Returns the script target contract
    fn target_contract(&self) -> &ArtifactId {
        self.target_contract.as_ref().expect("should exist after building")
    }

    /// Checks if the RPCs used point to chains that support EIP-3855.
    /// If not, warns the user.
    async fn check_shanghai_support(&self) -> Result<()> {
        let chain_ids = self.total_rpcs.iter().map(|rpc| async move {
            let provider = ethers_providers::Provider::<Http>::try_from(rpc).ok()?;
            let id = provider.get_chainid().await.ok()?;
            let id_u64: u64 = id.try_into().ok()?;
            NamedChain::try_from(id_u64).ok()
        });

<<<<<<< HEAD
        let chain_ids: Vec<_> = future::join_all(chain_ids).await.into_iter().flatten().collect();

        let chain_id_unsupported = chain_ids.iter().any(|(supported, _)| !supported);

        // At least one chain ID is unsupported, therefore we print the message.
        if chain_id_unsupported {
            let ids = chain_ids
                .iter()
                .filter(|(supported, _)| !supported)
                .map(|(_, chain)| format!("{}", *chain as u64))
                .collect::<Vec<_>>()
                .join(", ");
            sh_warn!(
=======
        let chains = future::join_all(chain_ids).await;
        let iter = chains.iter().flatten().map(|c| (c.supports_shanghai(), c));
        if iter.clone().any(|(s, _)| !s) {
            let msg = format!(
>>>>>>> 120ae66d
                "\
EIP-3855 is not supported in one or more of the RPCs used.
Unsupported Chain IDs: {ids}.
Contracts deployed with a Solidity version equal or higher than 0.8.20 might not work properly.
For more information, please see https://eips.ethereum.org/EIPS/eip-3855",
<<<<<<< HEAD
            )?;
=======
                iter.filter(|(supported, _)| !supported)
                    .map(|(_, chain)| *chain as u64)
                    .format(", ")
            );
            shell::println(Paint::yellow(msg))?;
>>>>>>> 120ae66d
        }
        Ok(())
    }
}

#[cfg(test)]
mod tests {
    use super::*;
    use foundry_cli::utils::LoadConfig;
    use foundry_config::{NamedChain, UnresolvedEnvVarError};
    use std::fs;
    use tempfile::tempdir;

    #[test]
    fn can_parse_sig() {
        let args: ScriptArgs = ScriptArgs::parse_from([
            "foundry-cli",
            "Contract.sol",
            "--sig",
            "0x522bb704000000000000000000000000f39fd6e51aad88f6f4ce6ab8827279cfFFb92266",
        ]);
        assert_eq!(
            args.sig,
            "522bb704000000000000000000000000f39fd6e51aad88f6f4ce6ab8827279cfFFb92266"
        );
    }

    #[test]
    fn can_parse_unlocked() {
        let args: ScriptArgs = ScriptArgs::parse_from([
            "foundry-cli",
            "Contract.sol",
            "--sender",
            "0x4e59b44847b379578588920ca78fbf26c0b4956c",
            "--unlocked",
        ]);
        assert!(args.unlocked);

        let key = U256::ZERO;
        let args = ScriptArgs::try_parse_from([
            "foundry-cli",
            "Contract.sol",
            "--sender",
            "0x4e59b44847b379578588920ca78fbf26c0b4956c",
            "--unlocked",
            "--private-key",
            key.to_string().as_str(),
        ]);
        assert!(args.is_err());
    }

    #[test]
    fn can_merge_script_config() {
        let args: ScriptArgs = ScriptArgs::parse_from([
            "foundry-cli",
            "Contract.sol",
            "--etherscan-api-key",
            "goerli",
        ]);
        let config = args.load_config();
        assert_eq!(config.etherscan_api_key, Some("goerli".to_string()));
    }

    #[test]
    fn can_parse_verifier_url() {
        let args: ScriptArgs = ScriptArgs::parse_from([
            "foundry-cli",
            "script",
            "script/Test.s.sol:TestScript",
            "--fork-url",
            "http://localhost:8545",
            "--verifier-url",
            "http://localhost:3000/api/verify",
            "--etherscan-api-key",
            "blacksmith",
            "--broadcast",
            "--verify",
            "-vvvvv",
        ]);
        assert_eq!(
            args.verifier.verifier_url,
            Some("http://localhost:3000/api/verify".to_string())
        );
    }

    #[test]
    fn can_extract_code_size_limit() {
        let args: ScriptArgs = ScriptArgs::parse_from([
            "foundry-cli",
            "script",
            "script/Test.s.sol:TestScript",
            "--fork-url",
            "http://localhost:8545",
            "--broadcast",
            "--code-size-limit",
            "50000",
        ]);
        assert_eq!(args.evm_opts.env.code_size_limit, Some(50000));
    }

    #[test]
    fn can_extract_script_etherscan_key() {
        let temp = tempdir().unwrap();
        let root = temp.path();

        let config = r#"
                [profile.default]
                etherscan_api_key = "mumbai"

                [etherscan]
                mumbai = { key = "https://etherscan-mumbai.com/" }
            "#;

        let toml_file = root.join(Config::FILE_NAME);
        fs::write(toml_file, config).unwrap();
        let args: ScriptArgs = ScriptArgs::parse_from([
            "foundry-cli",
            "Contract.sol",
            "--etherscan-api-key",
            "mumbai",
            "--root",
            root.as_os_str().to_str().unwrap(),
        ]);

        let config = args.load_config();
        let mumbai = config.get_etherscan_api_key(Some(NamedChain::PolygonMumbai.into()));
        assert_eq!(mumbai, Some("https://etherscan-mumbai.com/".to_string()));
    }

    #[test]
    fn can_extract_script_rpc_alias() {
        let temp = tempdir().unwrap();
        let root = temp.path();

        let config = r#"
                [profile.default]

                [rpc_endpoints]
                polygonMumbai = "https://polygon-mumbai.g.alchemy.com/v2/${_CAN_EXTRACT_RPC_ALIAS}"
            "#;

        let toml_file = root.join(Config::FILE_NAME);
        fs::write(toml_file, config).unwrap();
        let args: ScriptArgs = ScriptArgs::parse_from([
            "foundry-cli",
            "DeployV1",
            "--rpc-url",
            "polygonMumbai",
            "--root",
            root.as_os_str().to_str().unwrap(),
        ]);

        let err = args.load_config_and_evm_opts().unwrap_err();

        assert!(err.downcast::<UnresolvedEnvVarError>().is_ok());

        std::env::set_var("_CAN_EXTRACT_RPC_ALIAS", "123456");
        let (config, evm_opts) = args.load_config_and_evm_opts().unwrap();
        assert_eq!(config.eth_rpc_url, Some("polygonMumbai".to_string()));
        assert_eq!(
            evm_opts.fork_url,
            Some("https://polygon-mumbai.g.alchemy.com/v2/123456".to_string())
        );
    }

    #[test]
    fn can_extract_script_rpc_and_etherscan_alias() {
        let temp = tempdir().unwrap();
        let root = temp.path();

        let config = r#"
            [profile.default]

            [rpc_endpoints]
            mumbai = "https://polygon-mumbai.g.alchemy.com/v2/${_EXTRACT_RPC_ALIAS}"

            [etherscan]
            mumbai = { key = "${_POLYSCAN_API_KEY}", chain = 80001, url = "https://api-testnet.polygonscan.com/" }
        "#;

        let toml_file = root.join(Config::FILE_NAME);
        fs::write(toml_file, config).unwrap();
        let args: ScriptArgs = ScriptArgs::parse_from([
            "foundry-cli",
            "DeployV1",
            "--rpc-url",
            "mumbai",
            "--etherscan-api-key",
            "mumbai",
            "--root",
            root.as_os_str().to_str().unwrap(),
        ]);
        let err = args.load_config_and_evm_opts().unwrap_err();

        assert!(err.downcast::<UnresolvedEnvVarError>().is_ok());

        std::env::set_var("_EXTRACT_RPC_ALIAS", "123456");
        std::env::set_var("_POLYSCAN_API_KEY", "polygonkey");
        let (config, evm_opts) = args.load_config_and_evm_opts().unwrap();
        assert_eq!(config.eth_rpc_url, Some("mumbai".to_string()));
        assert_eq!(
            evm_opts.fork_url,
            Some("https://polygon-mumbai.g.alchemy.com/v2/123456".to_string())
        );
        let etherscan = config.get_etherscan_api_key(Some(80001u64.into()));
        assert_eq!(etherscan, Some("polygonkey".to_string()));
        let etherscan = config.get_etherscan_api_key(None);
        assert_eq!(etherscan, Some("polygonkey".to_string()));
    }

    #[test]
    fn can_extract_script_rpc_and_sole_etherscan_alias() {
        let temp = tempdir().unwrap();
        let root = temp.path();

        let config = r#"
                [profile.default]

               [rpc_endpoints]
                mumbai = "https://polygon-mumbai.g.alchemy.com/v2/${_SOLE_EXTRACT_RPC_ALIAS}"

                [etherscan]
                mumbai = { key = "${_SOLE_POLYSCAN_API_KEY}" }
            "#;

        let toml_file = root.join(Config::FILE_NAME);
        fs::write(toml_file, config).unwrap();
        let args: ScriptArgs = ScriptArgs::parse_from([
            "foundry-cli",
            "DeployV1",
            "--rpc-url",
            "mumbai",
            "--root",
            root.as_os_str().to_str().unwrap(),
        ]);
        let err = args.load_config_and_evm_opts().unwrap_err();

        assert!(err.downcast::<UnresolvedEnvVarError>().is_ok());

        std::env::set_var("_SOLE_EXTRACT_RPC_ALIAS", "123456");
        std::env::set_var("_SOLE_POLYSCAN_API_KEY", "polygonkey");
        let (config, evm_opts) = args.load_config_and_evm_opts().unwrap();
        assert_eq!(
            evm_opts.fork_url,
            Some("https://polygon-mumbai.g.alchemy.com/v2/123456".to_string())
        );
        let etherscan = config.get_etherscan_api_key(Some(80001u64.into()));
        assert_eq!(etherscan, Some("polygonkey".to_string()));
        let etherscan = config.get_etherscan_api_key(None);
        assert_eq!(etherscan, Some("polygonkey".to_string()));
    }

    // <https://github.com/foundry-rs/foundry/issues/5923>
    #[test]
    fn test_5923() {
        let args: ScriptArgs =
            ScriptArgs::parse_from(["foundry-cli", "DeployV1", "--priority-gas-price", "100"]);
        assert!(args.priority_gas_price.is_some());
    }
}<|MERGE_RESOLUTION|>--- conflicted
+++ resolved
@@ -28,9 +28,6 @@
     contracts::get_contract_name,
     errors::UnlinkedByteCode,
     evm::{Breakpoints, EvmArgs},
-<<<<<<< HEAD
-    ContractsByArtifact, RpcUrl, CONTRACT_MAX_SIZE, SELECTOR_LEN,
-=======
     fmt::{format_token, format_token_raw},
     shell,
     types::{ToAlloy, ToEthers},
@@ -40,7 +37,6 @@
     artifacts::{ContractBytecodeSome, Libraries},
     contracts::ArtifactContracts,
     ArtifactId, Project,
->>>>>>> 120ae66d
 };
 use foundry_config::{
     figment,
@@ -272,13 +268,7 @@
                     );
                 }
             }
-<<<<<<< HEAD
-            Err(_) => sh_eprintln!("{returned:x?}")?,
-=======
-            Err(_) => {
-                shell::println(format!("{returned:?}"))?;
-            }
->>>>>>> 120ae66d
+            Err(_) => sh_eprintln!("{returned}")?,
         }
 
         Ok(returns)
@@ -323,13 +313,8 @@
         }
 
         if result.success && !result.returned.is_empty() {
-<<<<<<< HEAD
             sh_eprintln!("\n== Return ==")?;
-            match func.decode_output(&result.returned) {
-=======
-            shell::println("\n== Return ==")?;
             match func.abi_decode_output(&result.returned, false) {
->>>>>>> 120ae66d
                 Ok(decoded) => {
                     for (index, (token, output)) in decoded.iter().zip(&func.outputs).enumerate() {
                         let internal_type =
@@ -689,40 +674,19 @@
             NamedChain::try_from(id_u64).ok()
         });
 
-<<<<<<< HEAD
-        let chain_ids: Vec<_> = future::join_all(chain_ids).await.into_iter().flatten().collect();
-
-        let chain_id_unsupported = chain_ids.iter().any(|(supported, _)| !supported);
-
-        // At least one chain ID is unsupported, therefore we print the message.
-        if chain_id_unsupported {
-            let ids = chain_ids
-                .iter()
-                .filter(|(supported, _)| !supported)
-                .map(|(_, chain)| format!("{}", *chain as u64))
-                .collect::<Vec<_>>()
-                .join(", ");
-            sh_warn!(
-=======
         let chains = future::join_all(chain_ids).await;
         let iter = chains.iter().flatten().map(|c| (c.supports_shanghai(), c));
         if iter.clone().any(|(s, _)| !s) {
-            let msg = format!(
->>>>>>> 120ae66d
+            sh_warn!(
                 "\
 EIP-3855 is not supported in one or more of the RPCs used.
 Unsupported Chain IDs: {ids}.
 Contracts deployed with a Solidity version equal or higher than 0.8.20 might not work properly.
 For more information, please see https://eips.ethereum.org/EIPS/eip-3855",
-<<<<<<< HEAD
-            )?;
-=======
                 iter.filter(|(supported, _)| !supported)
                     .map(|(_, chain)| *chain as u64)
                     .format(", ")
-            );
-            shell::println(Paint::yellow(msg))?;
->>>>>>> 120ae66d
+            )?;
         }
         Ok(())
     }
