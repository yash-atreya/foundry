#[macro_use]
extern crate tracing;

use alloy_primitives::B256;
use foundry_compilers::ProjectCompileOutput;
use foundry_config::{
    validate_profiles, Config, FuzzConfig, InlineConfig, InlineConfigError, InlineConfigParser,
    InvariantConfig, NatSpec,
};

use proptest::test_runner::{RngAlgorithm, TestRng, TestRunner};
use std::path::Path;

<<<<<<< HEAD
#[macro_use]
extern crate foundry_common;
#[macro_use]
extern crate tracing;
=======
pub mod coverage;
>>>>>>> 120ae66d

pub mod gas_report;

pub mod link;

mod multi_runner;
pub use multi_runner::{MultiContractRunner, MultiContractRunnerBuilder};

mod runner;
pub use runner::ContractRunner;

pub mod result;

// TODO: remove
pub use foundry_common::traits::TestFilter;
pub use foundry_evm::*;

/// Metadata on how to run fuzz/invariant tests
#[derive(Debug, Clone, Default)]
pub struct TestOptions {
    /// The base "fuzz" test configuration. To be used as a fallback in case
    /// no more specific configs are found for a given run.
    pub fuzz: FuzzConfig,
    /// The base "invariant" test configuration. To be used as a fallback in case
    /// no more specific configs are found for a given run.
    pub invariant: InvariantConfig,
    /// Contains per-test specific "fuzz" configurations.
    pub inline_fuzz: InlineConfig<FuzzConfig>,
    /// Contains per-test specific "invariant" configurations.
    pub inline_invariant: InlineConfig<InvariantConfig>,
}

impl TestOptions {
    /// Tries to create a new instance by detecting inline configurations from the project compile
    /// output.
    pub fn new(
        output: &ProjectCompileOutput,
        root: &Path,
        profiles: Vec<String>,
        base_fuzz: FuzzConfig,
        base_invariant: InvariantConfig,
    ) -> Result<Self, InlineConfigError> {
        let natspecs: Vec<NatSpec> = NatSpec::parse(output, root);
        let mut inline_invariant = InlineConfig::<InvariantConfig>::default();
        let mut inline_fuzz = InlineConfig::<FuzzConfig>::default();

        for natspec in natspecs {
            // Perform general validation
            validate_profiles(&natspec, &profiles)?;
            FuzzConfig::validate_configs(&natspec)?;
            InvariantConfig::validate_configs(&natspec)?;

            // Apply in-line configurations for the current profile
            let configs: Vec<String> = natspec.current_profile_configs().collect();
            let c: &str = &natspec.contract;
            let f: &str = &natspec.function;
            let line: String = natspec.debug_context();

            match base_fuzz.try_merge(&configs) {
                Ok(Some(conf)) => inline_fuzz.insert(c, f, conf),
                Ok(None) => { /* No inline config found, do nothing */ }
                Err(e) => Err(InlineConfigError { line: line.clone(), source: e })?,
            }

            match base_invariant.try_merge(&configs) {
                Ok(Some(conf)) => inline_invariant.insert(c, f, conf),
                Ok(None) => { /* No inline config found, do nothing */ }
                Err(e) => Err(InlineConfigError { line: line.clone(), source: e })?,
            }
        }

        Ok(Self { fuzz: base_fuzz, invariant: base_invariant, inline_fuzz, inline_invariant })
    }

    /// Returns a "fuzz" test runner instance. Parameters are used to select tight scoped fuzz
    /// configs that apply for a contract-function pair. A fallback configuration is applied
    /// if no specific setup is found for a given input.
    ///
    /// - `contract_id` is the id of the test contract, expressed as a relative path from the
    ///   project root.
    /// - `test_fn` is the name of the test function declared inside the test contract.
    pub fn fuzz_runner<S>(&self, contract_id: S, test_fn: S) -> TestRunner
    where
        S: Into<String>,
    {
        let fuzz = self.fuzz_config(contract_id, test_fn);
        self.fuzzer_with_cases(fuzz.runs)
    }

    /// Returns an "invariant" test runner instance. Parameters are used to select tight scoped fuzz
    /// configs that apply for a contract-function pair. A fallback configuration is applied
    /// if no specific setup is found for a given input.
    ///
    /// - `contract_id` is the id of the test contract, expressed as a relative path from the
    ///   project root.
    /// - `test_fn` is the name of the test function declared inside the test contract.
    pub fn invariant_runner<S>(&self, contract_id: S, test_fn: S) -> TestRunner
    where
        S: Into<String>,
    {
        let invariant = self.invariant_config(contract_id, test_fn);
        self.fuzzer_with_cases(invariant.runs)
    }

    /// Returns a "fuzz" configuration setup. Parameters are used to select tight scoped fuzz
    /// configs that apply for a contract-function pair. A fallback configuration is applied
    /// if no specific setup is found for a given input.
    ///
    /// - `contract_id` is the id of the test contract, expressed as a relative path from the
    ///   project root.
    /// - `test_fn` is the name of the test function declared inside the test contract.
    pub fn fuzz_config<S>(&self, contract_id: S, test_fn: S) -> &FuzzConfig
    where
        S: Into<String>,
    {
        self.inline_fuzz.get(contract_id, test_fn).unwrap_or(&self.fuzz)
    }

    /// Returns an "invariant" configuration setup. Parameters are used to select tight scoped
    /// invariant configs that apply for a contract-function pair. A fallback configuration is
    /// applied if no specific setup is found for a given input.
    ///
    /// - `contract_id` is the id of the test contract, expressed as a relative path from the
    ///   project root.
    /// - `test_fn` is the name of the test function declared inside the test contract.
    pub fn invariant_config<S>(&self, contract_id: S, test_fn: S) -> &InvariantConfig
    where
        S: Into<String>,
    {
        self.inline_invariant.get(contract_id, test_fn).unwrap_or(&self.invariant)
    }

    pub fn fuzzer_with_cases(&self, cases: u32) -> TestRunner {
        // TODO: Add Options to modify the persistence
        let cfg = proptest::test_runner::Config {
            failure_persistence: None,
            cases,
            max_global_rejects: self.fuzz.max_test_rejects,
            ..Default::default()
        };

        if let Some(ref fuzz_seed) = self.fuzz.seed {
            trace!(target: "forge::test", "building deterministic fuzzer with seed {}", fuzz_seed);
            let rng = TestRng::from_seed(RngAlgorithm::ChaCha, &B256::from(*fuzz_seed).0);
            TestRunner::new_with_rng(cfg, rng)
        } else {
            trace!(target: "forge::test", "building stochastic fuzzer");
            TestRunner::new(cfg)
        }
    }
}

/// Builder utility to create a [`TestOptions`] instance.
#[derive(Default)]
#[must_use = "builders do nothing unless you call `build` on them"]
pub struct TestOptionsBuilder {
    fuzz: Option<FuzzConfig>,
    invariant: Option<InvariantConfig>,
    profiles: Option<Vec<String>>,
}

impl TestOptionsBuilder {
    /// Sets a [`FuzzConfig`] to be used as base "fuzz" configuration.
    pub fn fuzz(mut self, conf: FuzzConfig) -> Self {
        self.fuzz = Some(conf);
        self
    }

    /// Sets a [`InvariantConfig`] to be used as base "invariant" configuration.
    pub fn invariant(mut self, conf: InvariantConfig) -> Self {
        self.invariant = Some(conf);
        self
    }

    /// Sets available configuration profiles. Profiles are useful to validate existing in-line
    /// configurations. This argument is necessary in case a `compile_output`is provided.
    pub fn profiles(mut self, p: Vec<String>) -> Self {
        self.profiles = Some(p);
        self
    }

    /// Creates an instance of [`TestOptions`]. This takes care of creating "fuzz" and
    /// "invariant" fallbacks, and extracting all inline test configs, if available.
    ///
    /// `root` is a reference to the user's project root dir. This is essential
    /// to determine the base path of generated contract identifiers. This is to provide correct
    /// matchers for inline test configs.
    pub fn build(
        self,
        output: &ProjectCompileOutput,
        root: &Path,
    ) -> Result<TestOptions, InlineConfigError> {
        let profiles: Vec<String> =
            self.profiles.unwrap_or_else(|| vec![Config::selected_profile().into()]);
        let base_fuzz = self.fuzz.unwrap_or_default();
        let base_invariant = self.invariant.unwrap_or_default();
        TestOptions::new(output, root, profiles, base_fuzz, base_invariant)
    }
}

mod utils2 {
    use alloy_primitives::Address;
    use ethers_core::types::BlockId;
    use ethers_providers::{Middleware, Provider};
    use eyre::Context;
    use foundry_common::types::{ToAlloy, ToEthers};

    pub async fn next_nonce(
        caller: Address,
        provider_url: &str,
        block: Option<BlockId>,
    ) -> eyre::Result<u64> {
        let provider = Provider::try_from(provider_url)
            .wrap_err_with(|| format!("bad fork_url provider: {provider_url}"))?;
        let res = provider.get_transaction_count(caller.to_ethers(), block).await?.to_alloy();
        res.try_into().map_err(Into::into)
    }
}
pub use utils2::*;<|MERGE_RESOLUTION|>--- conflicted
+++ resolved
@@ -11,14 +11,12 @@
 use proptest::test_runner::{RngAlgorithm, TestRng, TestRunner};
 use std::path::Path;
 
-<<<<<<< HEAD
 #[macro_use]
 extern crate foundry_common;
 #[macro_use]
 extern crate tracing;
-=======
+
 pub mod coverage;
->>>>>>> 120ae66d
 
 pub mod gas_report;
 
