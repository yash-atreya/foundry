{
  "errors": [
    {
      "name": "CheatcodeError",
      "description": "Error thrown by cheatcodes.",
      "declaration": "error CheatcodeError(string message);"
    }
  ],
  "events": [],
  "enums": [
    {
      "name": "CallerMode",
      "description": "A modification applied to either `msg.sender` or `tx.origin`. Returned by `readCallers`.",
      "variants": [
        {
          "name": "None",
          "description": "No caller modification is currently active."
        },
        {
          "name": "Broadcast",
          "description": "A one time broadcast triggered by a `vm.broadcast()` call is currently active."
        },
        {
          "name": "RecurrentBroadcast",
          "description": "A recurrent broadcast triggered by a `vm.startBroadcast()` call is currently active."
        },
        {
          "name": "Prank",
          "description": "A one time prank triggered by a `vm.prank()` call is currently active."
        },
        {
          "name": "RecurrentPrank",
          "description": "A recurrent prank triggered by a `vm.startPrank()` call is currently active."
        }
      ]
    },
    {
      "name": "AccountAccessKind",
      "description": "The kind of account access that occurred.",
      "variants": [
        {
          "name": "Call",
          "description": "The account was called."
        },
        {
          "name": "DelegateCall",
          "description": "The account was called via delegatecall."
        },
        {
          "name": "CallCode",
          "description": "The account was called via callcode."
        },
        {
          "name": "StaticCall",
          "description": "The account was called via staticcall."
        },
        {
          "name": "Create",
          "description": "The account was created."
        },
        {
          "name": "SelfDestruct",
          "description": "The account was selfdestructed."
        },
        {
          "name": "Resume",
          "description": "Synthetic access indicating the current context has resumed after a previous sub-context (AccountAccess)."
        },
        {
          "name": "Balance",
          "description": "The account's balance was read."
        },
        {
          "name": "Extcodesize",
          "description": "The account's codesize was read."
        },
        {
          "name": "Extcodehash",
          "description": "The account's codehash was read."
        },
        {
          "name": "Extcodecopy",
          "description": "The account's code was copied."
        }
      ]
    },
    {
      "name": "ForgeContext",
      "description": "Forge execution contexts.",
      "variants": [
        {
          "name": "TestGroup",
          "description": "Test group execution context (test, coverage or snapshot)."
        },
        {
          "name": "Test",
          "description": "`forge test` execution context."
        },
        {
          "name": "Coverage",
          "description": "`forge coverage` execution context."
        },
        {
          "name": "Snapshot",
          "description": "`forge snapshot` execution context."
        },
        {
          "name": "ScriptGroup",
          "description": "Script group execution context (dry run, broadcast or resume)."
        },
        {
          "name": "ScriptDryRun",
          "description": "`forge script` execution context."
        },
        {
          "name": "ScriptBroadcast",
          "description": "`forge script --broadcast` execution context."
        },
        {
          "name": "ScriptResume",
          "description": "`forge script --resume` execution context."
        },
        {
          "name": "Unknown",
          "description": "Unknown `forge` execution context."
        }
      ]
    }
  ],
  "structs": [
    {
      "name": "Log",
      "description": "An Ethereum log. Returned by `getRecordedLogs`.",
      "fields": [
        {
          "name": "topics",
          "ty": "bytes32[]",
          "description": "The topics of the log, including the signature, if any."
        },
        {
          "name": "data",
          "ty": "bytes",
          "description": "The raw data of the log."
        },
        {
          "name": "emitter",
          "ty": "address",
          "description": "The address of the log's emitter."
        }
      ]
    },
    {
      "name": "Rpc",
      "description": "An RPC URL and its alias. Returned by `rpcUrlStructs`.",
      "fields": [
        {
          "name": "key",
          "ty": "string",
          "description": "The alias of the RPC URL."
        },
        {
          "name": "url",
          "ty": "string",
          "description": "The RPC URL."
        }
      ]
    },
    {
      "name": "EthGetLogs",
      "description": "An RPC log object. Returned by `eth_getLogs`.",
      "fields": [
        {
          "name": "emitter",
          "ty": "address",
          "description": "The address of the log's emitter."
        },
        {
          "name": "topics",
          "ty": "bytes32[]",
          "description": "The topics of the log, including the signature, if any."
        },
        {
          "name": "data",
          "ty": "bytes",
          "description": "The raw data of the log."
        },
        {
          "name": "blockHash",
          "ty": "bytes32",
          "description": "The block hash."
        },
        {
          "name": "blockNumber",
          "ty": "uint64",
          "description": "The block number."
        },
        {
          "name": "transactionHash",
          "ty": "bytes32",
          "description": "The transaction hash."
        },
        {
          "name": "transactionIndex",
          "ty": "uint64",
          "description": "The transaction index in the block."
        },
        {
          "name": "logIndex",
          "ty": "uint256",
          "description": "The log index."
        },
        {
          "name": "removed",
          "ty": "bool",
          "description": "Whether the log was removed."
        }
      ]
    },
    {
      "name": "DirEntry",
      "description": "A single entry in a directory listing. Returned by `readDir`.",
      "fields": [
        {
          "name": "errorMessage",
          "ty": "string",
          "description": "The error message, if any."
        },
        {
          "name": "path",
          "ty": "string",
          "description": "The path of the entry."
        },
        {
          "name": "depth",
          "ty": "uint64",
          "description": "The depth of the entry."
        },
        {
          "name": "isDir",
          "ty": "bool",
          "description": "Whether the entry is a directory."
        },
        {
          "name": "isSymlink",
          "ty": "bool",
          "description": "Whether the entry is a symlink."
        }
      ]
    },
    {
      "name": "FsMetadata",
      "description": "Metadata information about a file.\n This structure is returned from the `fsMetadata` function and represents known\n metadata about a file such as its permissions, size, modification\n times, etc.",
      "fields": [
        {
          "name": "isDir",
          "ty": "bool",
          "description": "True if this metadata is for a directory."
        },
        {
          "name": "isSymlink",
          "ty": "bool",
          "description": "True if this metadata is for a symlink."
        },
        {
          "name": "length",
          "ty": "uint256",
          "description": "The size of the file, in bytes, this metadata is for."
        },
        {
          "name": "readOnly",
          "ty": "bool",
          "description": "True if this metadata is for a readonly (unwritable) file."
        },
        {
          "name": "modified",
          "ty": "uint256",
          "description": "The last modification time listed in this metadata."
        },
        {
          "name": "accessed",
          "ty": "uint256",
          "description": "The last access time of this metadata."
        },
        {
          "name": "created",
          "ty": "uint256",
          "description": "The creation time listed in this metadata."
        }
      ]
    },
    {
      "name": "Wallet",
      "description": "A wallet with a public and private key.",
      "fields": [
        {
          "name": "addr",
          "ty": "address",
          "description": "The wallet's address."
        },
        {
          "name": "publicKeyX",
          "ty": "uint256",
          "description": "The wallet's public key `X`."
        },
        {
          "name": "publicKeyY",
          "ty": "uint256",
          "description": "The wallet's public key `Y`."
        },
        {
          "name": "privateKey",
          "ty": "uint256",
          "description": "The wallet's private key."
        }
      ]
    },
    {
      "name": "FfiResult",
      "description": "The result of a `tryFfi` call.",
      "fields": [
        {
          "name": "exitCode",
          "ty": "int32",
          "description": "The exit code of the call."
        },
        {
          "name": "stdout",
          "ty": "bytes",
          "description": "The optionally hex-decoded `stdout` data."
        },
        {
          "name": "stderr",
          "ty": "bytes",
          "description": "The `stderr` data."
        }
      ]
    },
    {
      "name": "ChainInfo",
      "description": "Information on the chain and fork.",
      "fields": [
        {
          "name": "forkId",
          "ty": "uint256",
          "description": "The fork identifier. Set to zero if no fork is active."
        },
        {
          "name": "chainId",
          "ty": "uint256",
          "description": "The chain ID of the current fork."
        }
      ]
    },
    {
      "name": "AccountAccess",
      "description": "The result of a `stopAndReturnStateDiff` call.",
      "fields": [
        {
          "name": "chainInfo",
          "ty": "ChainInfo",
          "description": "The chain and fork the access occurred."
        },
        {
          "name": "kind",
          "ty": "AccountAccessKind",
          "description": "The kind of account access that determines what the account is.\n If kind is Call, DelegateCall, StaticCall or CallCode, then the account is the callee.\n If kind is Create, then the account is the newly created account.\n If kind is SelfDestruct, then the account is the selfdestruct recipient.\n If kind is a Resume, then account represents a account context that has resumed."
        },
        {
          "name": "account",
          "ty": "address",
          "description": "The account that was accessed.\n It's either the account created, callee or a selfdestruct recipient for CREATE, CALL or SELFDESTRUCT."
        },
        {
          "name": "accessor",
          "ty": "address",
          "description": "What accessed the account."
        },
        {
          "name": "initialized",
          "ty": "bool",
          "description": "If the account was initialized or empty prior to the access.\n An account is considered initialized if it has code, a\n non-zero nonce, or a non-zero balance."
        },
        {
          "name": "oldBalance",
          "ty": "uint256",
          "description": "The previous balance of the accessed account."
        },
        {
          "name": "newBalance",
          "ty": "uint256",
          "description": "The potential new balance of the accessed account.\n That is, all balance changes are recorded here, even if reverts occurred."
        },
        {
          "name": "deployedCode",
          "ty": "bytes",
          "description": "Code of the account deployed by CREATE."
        },
        {
          "name": "value",
          "ty": "uint256",
          "description": "Value passed along with the account access"
        },
        {
          "name": "data",
          "ty": "bytes",
          "description": "Input data provided to the CREATE or CALL"
        },
        {
          "name": "reverted",
          "ty": "bool",
          "description": "If this access reverted in either the current or parent context."
        },
        {
          "name": "storageAccesses",
          "ty": "StorageAccess[]",
          "description": "An ordered list of storage accesses made during an account access operation."
        },
        {
          "name": "depth",
          "ty": "uint64",
          "description": "Call depth traversed during the recording of state differences"
        }
      ]
    },
    {
      "name": "StorageAccess",
      "description": "The storage accessed during an `AccountAccess`.",
      "fields": [
        {
          "name": "account",
          "ty": "address",
          "description": "The account whose storage was accessed."
        },
        {
          "name": "slot",
          "ty": "bytes32",
          "description": "The slot that was accessed."
        },
        {
          "name": "isWrite",
          "ty": "bool",
          "description": "If the access was a write."
        },
        {
          "name": "previousValue",
          "ty": "bytes32",
          "description": "The previous value of the slot."
        },
        {
          "name": "newValue",
          "ty": "bytes32",
          "description": "The new value of the slot."
        },
        {
          "name": "reverted",
          "ty": "bool",
          "description": "If the access was reverted."
        }
      ]
    },
    {
      "name": "Gas",
      "description": "Gas used. Returned by `lastCallGas`.",
      "fields": [
        {
          "name": "gasLimit",
          "ty": "uint64",
          "description": "The gas limit of the call."
        },
        {
          "name": "gasTotalUsed",
          "ty": "uint64",
          "description": "The total gas used."
        },
        {
          "name": "gasMemoryUsed",
          "ty": "uint64",
          "description": "The amount of gas used for memory expansion."
        },
        {
          "name": "gasRefunded",
          "ty": "int64",
          "description": "The amount of gas refunded."
        },
        {
          "name": "gasRemaining",
          "ty": "uint64",
          "description": "The amount of gas remaining."
        }
      ]
    }
  ],
  "cheatcodes": [
    {
      "func": {
        "id": "_expectCheatcodeRevert_0",
        "description": "Expects an error on next cheatcode call with any revert data.",
        "declaration": "function _expectCheatcodeRevert() external;",
        "visibility": "external",
        "mutability": "",
        "signature": "_expectCheatcodeRevert()",
        "selector": "0x79a4f48a",
        "selectorBytes": [
          121,
          164,
          244,
          138
        ]
      },
      "group": "testing",
      "status": "internal",
      "safety": "unsafe"
    },
    {
      "func": {
        "id": "_expectCheatcodeRevert_1",
        "description": "Expects an error on next cheatcode call that starts with the revert data.",
        "declaration": "function _expectCheatcodeRevert(bytes4 revertData) external;",
        "visibility": "external",
        "mutability": "",
        "signature": "_expectCheatcodeRevert(bytes4)",
        "selector": "0x884cb0ae",
        "selectorBytes": [
          136,
          76,
          176,
          174
        ]
      },
      "group": "testing",
      "status": "internal",
      "safety": "unsafe"
    },
    {
      "func": {
        "id": "_expectCheatcodeRevert_2",
        "description": "Expects an error on next cheatcode call that exactly matches the revert data.",
        "declaration": "function _expectCheatcodeRevert(bytes calldata revertData) external;",
        "visibility": "external",
        "mutability": "",
        "signature": "_expectCheatcodeRevert(bytes)",
        "selector": "0x7843b44d",
        "selectorBytes": [
          120,
          67,
          180,
          77
        ]
      },
      "group": "testing",
      "status": "internal",
      "safety": "unsafe"
    },
    {
      "func": {
        "id": "accesses",
        "description": "Gets all accessed reads and write slot from a `vm.record` session, for a given address.",
        "declaration": "function accesses(address target) external returns (bytes32[] memory readSlots, bytes32[] memory writeSlots);",
        "visibility": "external",
        "mutability": "",
        "signature": "accesses(address)",
        "selector": "0x65bc9481",
        "selectorBytes": [
          101,
          188,
          148,
          129
        ]
      },
      "group": "evm",
      "status": "stable",
      "safety": "safe"
    },
    {
      "func": {
        "id": "activeFork",
        "description": "Returns the identifier of the currently active fork. Reverts if no fork is currently active.",
        "declaration": "function activeFork() external view returns (uint256 forkId);",
        "visibility": "external",
        "mutability": "view",
        "signature": "activeFork()",
        "selector": "0x2f103f22",
        "selectorBytes": [
          47,
          16,
          63,
          34
        ]
      },
      "group": "evm",
      "status": "stable",
      "safety": "unsafe"
    },
    {
      "func": {
        "id": "addr",
        "description": "Gets the address for a given private key.",
        "declaration": "function addr(uint256 privateKey) external pure returns (address keyAddr);",
        "visibility": "external",
        "mutability": "pure",
        "signature": "addr(uint256)",
        "selector": "0xffa18649",
        "selectorBytes": [
          255,
          161,
          134,
          73
        ]
      },
      "group": "evm",
      "status": "stable",
      "safety": "safe"
    },
    {
      "func": {
        "id": "allowCheatcodes",
        "description": "In forking mode, explicitly grant the given address cheatcode access.",
        "declaration": "function allowCheatcodes(address account) external;",
        "visibility": "external",
        "mutability": "",
        "signature": "allowCheatcodes(address)",
        "selector": "0xea060291",
        "selectorBytes": [
          234,
          6,
          2,
          145
        ]
      },
      "group": "evm",
      "status": "stable",
      "safety": "unsafe"
    },
    {
      "func": {
        "id": "assertApproxEqAbsDecimal_0",
        "description": "Compares two `uint256` values. Expects difference to be less than or equal to `maxDelta`.\nFormats values with decimals in failure message.",
        "declaration": "function assertApproxEqAbsDecimal(uint256 left, uint256 right, uint256 maxDelta, uint256 decimals) external pure;",
        "visibility": "external",
        "mutability": "pure",
        "signature": "assertApproxEqAbsDecimal(uint256,uint256,uint256,uint256)",
        "selector": "0x045c55ce",
        "selectorBytes": [
          4,
          92,
          85,
          206
        ]
      },
      "group": "testing",
      "status": "stable",
      "safety": "safe"
    },
    {
      "func": {
        "id": "assertApproxEqAbsDecimal_1",
        "description": "Compares two `uint256` values. Expects difference to be less than or equal to `maxDelta`.\nFormats values with decimals in failure message. Includes error message into revert string on failure.",
        "declaration": "function assertApproxEqAbsDecimal(uint256 left, uint256 right, uint256 maxDelta, uint256 decimals, string calldata error) external pure;",
        "visibility": "external",
        "mutability": "pure",
        "signature": "assertApproxEqAbsDecimal(uint256,uint256,uint256,uint256,string)",
        "selector": "0x60429eb2",
        "selectorBytes": [
          96,
          66,
          158,
          178
        ]
      },
      "group": "testing",
      "status": "stable",
      "safety": "safe"
    },
    {
      "func": {
        "id": "assertApproxEqAbsDecimal_2",
        "description": "Compares two `int256` values. Expects difference to be less than or equal to `maxDelta`.\nFormats values with decimals in failure message.",
        "declaration": "function assertApproxEqAbsDecimal(int256 left, int256 right, uint256 maxDelta, uint256 decimals) external pure;",
        "visibility": "external",
        "mutability": "pure",
        "signature": "assertApproxEqAbsDecimal(int256,int256,uint256,uint256)",
        "selector": "0x3d5bc8bc",
        "selectorBytes": [
          61,
          91,
          200,
          188
        ]
      },
      "group": "testing",
      "status": "stable",
      "safety": "safe"
    },
    {
      "func": {
        "id": "assertApproxEqAbsDecimal_3",
        "description": "Compares two `int256` values. Expects difference to be less than or equal to `maxDelta`.\nFormats values with decimals in failure message. Includes error message into revert string on failure.",
        "declaration": "function assertApproxEqAbsDecimal(int256 left, int256 right, uint256 maxDelta, uint256 decimals, string calldata error) external pure;",
        "visibility": "external",
        "mutability": "pure",
        "signature": "assertApproxEqAbsDecimal(int256,int256,uint256,uint256,string)",
        "selector": "0x6a5066d4",
        "selectorBytes": [
          106,
          80,
          102,
          212
        ]
      },
      "group": "testing",
      "status": "stable",
      "safety": "safe"
    },
    {
      "func": {
        "id": "assertApproxEqAbs_0",
        "description": "Compares two `uint256` values. Expects difference to be less than or equal to `maxDelta`.",
        "declaration": "function assertApproxEqAbs(uint256 left, uint256 right, uint256 maxDelta) external pure;",
        "visibility": "external",
        "mutability": "pure",
        "signature": "assertApproxEqAbs(uint256,uint256,uint256)",
        "selector": "0x16d207c6",
        "selectorBytes": [
          22,
          210,
          7,
          198
        ]
      },
      "group": "testing",
      "status": "stable",
      "safety": "safe"
    },
    {
      "func": {
        "id": "assertApproxEqAbs_1",
        "description": "Compares two `uint256` values. Expects difference to be less than or equal to `maxDelta`.\nIncludes error message into revert string on failure.",
        "declaration": "function assertApproxEqAbs(uint256 left, uint256 right, uint256 maxDelta, string calldata error) external pure;",
        "visibility": "external",
        "mutability": "pure",
        "signature": "assertApproxEqAbs(uint256,uint256,uint256,string)",
        "selector": "0xf710b062",
        "selectorBytes": [
          247,
          16,
          176,
          98
        ]
      },
      "group": "testing",
      "status": "stable",
      "safety": "safe"
    },
    {
      "func": {
        "id": "assertApproxEqAbs_2",
        "description": "Compares two `int256` values. Expects difference to be less than or equal to `maxDelta`.",
        "declaration": "function assertApproxEqAbs(int256 left, int256 right, uint256 maxDelta) external pure;",
        "visibility": "external",
        "mutability": "pure",
        "signature": "assertApproxEqAbs(int256,int256,uint256)",
        "selector": "0x240f839d",
        "selectorBytes": [
          36,
          15,
          131,
          157
        ]
      },
      "group": "testing",
      "status": "stable",
      "safety": "safe"
    },
    {
      "func": {
        "id": "assertApproxEqAbs_3",
        "description": "Compares two `int256` values. Expects difference to be less than or equal to `maxDelta`.\nIncludes error message into revert string on failure.",
        "declaration": "function assertApproxEqAbs(int256 left, int256 right, uint256 maxDelta, string calldata error) external pure;",
        "visibility": "external",
        "mutability": "pure",
        "signature": "assertApproxEqAbs(int256,int256,uint256,string)",
        "selector": "0x8289e621",
        "selectorBytes": [
          130,
          137,
          230,
          33
        ]
      },
      "group": "testing",
      "status": "stable",
      "safety": "safe"
    },
    {
      "func": {
        "id": "assertApproxEqRelDecimal_0",
        "description": "Compares two `uint256` values. Expects relative difference in percents to be less than or equal to `maxPercentDelta`.\n`maxPercentDelta` is an 18 decimal fixed point number, where 1e18 == 100%\nFormats values with decimals in failure message.",
        "declaration": "function assertApproxEqRelDecimal(uint256 left, uint256 right, uint256 maxPercentDelta, uint256 decimals) external pure;",
        "visibility": "external",
        "mutability": "pure",
        "signature": "assertApproxEqRelDecimal(uint256,uint256,uint256,uint256)",
        "selector": "0x21ed2977",
        "selectorBytes": [
          33,
          237,
          41,
          119
        ]
      },
      "group": "testing",
      "status": "stable",
      "safety": "safe"
    },
    {
      "func": {
        "id": "assertApproxEqRelDecimal_1",
        "description": "Compares two `uint256` values. Expects relative difference in percents to be less than or equal to `maxPercentDelta`.\n`maxPercentDelta` is an 18 decimal fixed point number, where 1e18 == 100%\nFormats values with decimals in failure message. Includes error message into revert string on failure.",
        "declaration": "function assertApproxEqRelDecimal(uint256 left, uint256 right, uint256 maxPercentDelta, uint256 decimals, string calldata error) external pure;",
        "visibility": "external",
        "mutability": "pure",
        "signature": "assertApproxEqRelDecimal(uint256,uint256,uint256,uint256,string)",
        "selector": "0x82d6c8fd",
        "selectorBytes": [
          130,
          214,
          200,
          253
        ]
      },
      "group": "testing",
      "status": "stable",
      "safety": "safe"
    },
    {
      "func": {
        "id": "assertApproxEqRelDecimal_2",
        "description": "Compares two `int256` values. Expects relative difference in percents to be less than or equal to `maxPercentDelta`.\n`maxPercentDelta` is an 18 decimal fixed point number, where 1e18 == 100%\nFormats values with decimals in failure message.",
        "declaration": "function assertApproxEqRelDecimal(int256 left, int256 right, uint256 maxPercentDelta, uint256 decimals) external pure;",
        "visibility": "external",
        "mutability": "pure",
        "signature": "assertApproxEqRelDecimal(int256,int256,uint256,uint256)",
        "selector": "0xabbf21cc",
        "selectorBytes": [
          171,
          191,
          33,
          204
        ]
      },
      "group": "testing",
      "status": "stable",
      "safety": "safe"
    },
    {
      "func": {
        "id": "assertApproxEqRelDecimal_3",
        "description": "Compares two `int256` values. Expects relative difference in percents to be less than or equal to `maxPercentDelta`.\n`maxPercentDelta` is an 18 decimal fixed point number, where 1e18 == 100%\nFormats values with decimals in failure message. Includes error message into revert string on failure.",
        "declaration": "function assertApproxEqRelDecimal(int256 left, int256 right, uint256 maxPercentDelta, uint256 decimals, string calldata error) external pure;",
        "visibility": "external",
        "mutability": "pure",
        "signature": "assertApproxEqRelDecimal(int256,int256,uint256,uint256,string)",
        "selector": "0xfccc11c4",
        "selectorBytes": [
          252,
          204,
          17,
          196
        ]
      },
      "group": "testing",
      "status": "stable",
      "safety": "safe"
    },
    {
      "func": {
        "id": "assertApproxEqRel_0",
        "description": "Compares two `uint256` values. Expects relative difference in percents to be less than or equal to `maxPercentDelta`.\n`maxPercentDelta` is an 18 decimal fixed point number, where 1e18 == 100%",
        "declaration": "function assertApproxEqRel(uint256 left, uint256 right, uint256 maxPercentDelta) external pure;",
        "visibility": "external",
        "mutability": "pure",
        "signature": "assertApproxEqRel(uint256,uint256,uint256)",
        "selector": "0x8cf25ef4",
        "selectorBytes": [
          140,
          242,
          94,
          244
        ]
      },
      "group": "testing",
      "status": "stable",
      "safety": "safe"
    },
    {
      "func": {
        "id": "assertApproxEqRel_1",
        "description": "Compares two `uint256` values. Expects relative difference in percents to be less than or equal to `maxPercentDelta`.\n`maxPercentDelta` is an 18 decimal fixed point number, where 1e18 == 100%\nIncludes error message into revert string on failure.",
        "declaration": "function assertApproxEqRel(uint256 left, uint256 right, uint256 maxPercentDelta, string calldata error) external pure;",
        "visibility": "external",
        "mutability": "pure",
        "signature": "assertApproxEqRel(uint256,uint256,uint256,string)",
        "selector": "0x1ecb7d33",
        "selectorBytes": [
          30,
          203,
          125,
          51
        ]
      },
      "group": "testing",
      "status": "stable",
      "safety": "safe"
    },
    {
      "func": {
        "id": "assertApproxEqRel_2",
        "description": "Compares two `int256` values. Expects relative difference in percents to be less than or equal to `maxPercentDelta`.\n`maxPercentDelta` is an 18 decimal fixed point number, where 1e18 == 100%",
        "declaration": "function assertApproxEqRel(int256 left, int256 right, uint256 maxPercentDelta) external pure;",
        "visibility": "external",
        "mutability": "pure",
        "signature": "assertApproxEqRel(int256,int256,uint256)",
        "selector": "0xfea2d14f",
        "selectorBytes": [
          254,
          162,
          209,
          79
        ]
      },
      "group": "testing",
      "status": "stable",
      "safety": "safe"
    },
    {
      "func": {
        "id": "assertApproxEqRel_3",
        "description": "Compares two `int256` values. Expects relative difference in percents to be less than or equal to `maxPercentDelta`.\n`maxPercentDelta` is an 18 decimal fixed point number, where 1e18 == 100%\nIncludes error message into revert string on failure.",
        "declaration": "function assertApproxEqRel(int256 left, int256 right, uint256 maxPercentDelta, string calldata error) external pure;",
        "visibility": "external",
        "mutability": "pure",
        "signature": "assertApproxEqRel(int256,int256,uint256,string)",
        "selector": "0xef277d72",
        "selectorBytes": [
          239,
          39,
          125,
          114
        ]
      },
      "group": "testing",
      "status": "stable",
      "safety": "safe"
    },
    {
      "func": {
        "id": "assertEqDecimal_0",
        "description": "Asserts that two `uint256` values are equal, formatting them with decimals in failure message.",
        "declaration": "function assertEqDecimal(uint256 left, uint256 right, uint256 decimals) external pure;",
        "visibility": "external",
        "mutability": "pure",
        "signature": "assertEqDecimal(uint256,uint256,uint256)",
        "selector": "0x27af7d9c",
        "selectorBytes": [
          39,
          175,
          125,
          156
        ]
      },
      "group": "testing",
      "status": "stable",
      "safety": "safe"
    },
    {
      "func": {
        "id": "assertEqDecimal_1",
        "description": "Asserts that two `uint256` values are equal, formatting them with decimals in failure message.\nIncludes error message into revert string on failure.",
        "declaration": "function assertEqDecimal(uint256 left, uint256 right, uint256 decimals, string calldata error) external pure;",
        "visibility": "external",
        "mutability": "pure",
        "signature": "assertEqDecimal(uint256,uint256,uint256,string)",
        "selector": "0xd0cbbdef",
        "selectorBytes": [
          208,
          203,
          189,
          239
        ]
      },
      "group": "testing",
      "status": "stable",
      "safety": "safe"
    },
    {
      "func": {
        "id": "assertEqDecimal_2",
        "description": "Asserts that two `int256` values are equal, formatting them with decimals in failure message.",
        "declaration": "function assertEqDecimal(int256 left, int256 right, uint256 decimals) external pure;",
        "visibility": "external",
        "mutability": "pure",
        "signature": "assertEqDecimal(int256,int256,uint256)",
        "selector": "0x48016c04",
        "selectorBytes": [
          72,
          1,
          108,
          4
        ]
      },
      "group": "testing",
      "status": "stable",
      "safety": "safe"
    },
    {
      "func": {
        "id": "assertEqDecimal_3",
        "description": "Asserts that two `int256` values are equal, formatting them with decimals in failure message.\nIncludes error message into revert string on failure.",
        "declaration": "function assertEqDecimal(int256 left, int256 right, uint256 decimals, string calldata error) external pure;",
        "visibility": "external",
        "mutability": "pure",
        "signature": "assertEqDecimal(int256,int256,uint256,string)",
        "selector": "0x7e77b0c5",
        "selectorBytes": [
          126,
          119,
          176,
          197
        ]
      },
      "group": "testing",
      "status": "stable",
      "safety": "safe"
    },
    {
      "func": {
        "id": "assertEq_0",
        "description": "Asserts that two `bool` values are equal.",
        "declaration": "function assertEq(bool left, bool right) external pure;",
        "visibility": "external",
        "mutability": "pure",
        "signature": "assertEq(bool,bool)",
        "selector": "0xf7fe3477",
        "selectorBytes": [
          247,
          254,
          52,
          119
        ]
      },
      "group": "testing",
      "status": "stable",
      "safety": "safe"
    },
    {
      "func": {
        "id": "assertEq_1",
        "description": "Asserts that two `bool` values are equal and includes error message into revert string on failure.",
        "declaration": "function assertEq(bool left, bool right, string calldata error) external pure;",
        "visibility": "external",
        "mutability": "pure",
        "signature": "assertEq(bool,bool,string)",
        "selector": "0x4db19e7e",
        "selectorBytes": [
          77,
          177,
          158,
          126
        ]
      },
      "group": "testing",
      "status": "stable",
      "safety": "safe"
    },
    {
      "func": {
        "id": "assertEq_10",
        "description": "Asserts that two `string` values are equal.",
        "declaration": "function assertEq(string calldata left, string calldata right) external pure;",
        "visibility": "external",
        "mutability": "pure",
        "signature": "assertEq(string,string)",
        "selector": "0xf320d963",
        "selectorBytes": [
          243,
          32,
          217,
          99
        ]
      },
      "group": "testing",
      "status": "stable",
      "safety": "safe"
    },
    {
      "func": {
        "id": "assertEq_11",
        "description": "Asserts that two `string` values are equal and includes error message into revert string on failure.",
        "declaration": "function assertEq(string calldata left, string calldata right, string calldata error) external pure;",
        "visibility": "external",
        "mutability": "pure",
        "signature": "assertEq(string,string,string)",
        "selector": "0x36f656d8",
        "selectorBytes": [
          54,
          246,
          86,
          216
        ]
      },
      "group": "testing",
      "status": "stable",
      "safety": "safe"
    },
    {
      "func": {
        "id": "assertEq_12",
        "description": "Asserts that two `bytes` values are equal.",
        "declaration": "function assertEq(bytes calldata left, bytes calldata right) external pure;",
        "visibility": "external",
        "mutability": "pure",
        "signature": "assertEq(bytes,bytes)",
        "selector": "0x97624631",
        "selectorBytes": [
          151,
          98,
          70,
          49
        ]
      },
      "group": "testing",
      "status": "stable",
      "safety": "safe"
    },
    {
      "func": {
        "id": "assertEq_13",
        "description": "Asserts that two `bytes` values are equal and includes error message into revert string on failure.",
        "declaration": "function assertEq(bytes calldata left, bytes calldata right, string calldata error) external pure;",
        "visibility": "external",
        "mutability": "pure",
        "signature": "assertEq(bytes,bytes,string)",
        "selector": "0xe24fed00",
        "selectorBytes": [
          226,
          79,
          237,
          0
        ]
      },
      "group": "testing",
      "status": "stable",
      "safety": "safe"
    },
    {
      "func": {
        "id": "assertEq_14",
        "description": "Asserts that two arrays of `bool` values are equal.",
        "declaration": "function assertEq(bool[] calldata left, bool[] calldata right) external pure;",
        "visibility": "external",
        "mutability": "pure",
        "signature": "assertEq(bool[],bool[])",
        "selector": "0x707df785",
        "selectorBytes": [
          112,
          125,
          247,
          133
        ]
      },
      "group": "testing",
      "status": "stable",
      "safety": "safe"
    },
    {
      "func": {
        "id": "assertEq_15",
        "description": "Asserts that two arrays of `bool` values are equal and includes error message into revert string on failure.",
        "declaration": "function assertEq(bool[] calldata left, bool[] calldata right, string calldata error) external pure;",
        "visibility": "external",
        "mutability": "pure",
        "signature": "assertEq(bool[],bool[],string)",
        "selector": "0xe48a8f8d",
        "selectorBytes": [
          228,
          138,
          143,
          141
        ]
      },
      "group": "testing",
      "status": "stable",
      "safety": "safe"
    },
    {
      "func": {
        "id": "assertEq_16",
        "description": "Asserts that two arrays of `uint256 values are equal.",
        "declaration": "function assertEq(uint256[] calldata left, uint256[] calldata right) external pure;",
        "visibility": "external",
        "mutability": "pure",
        "signature": "assertEq(uint256[],uint256[])",
        "selector": "0x975d5a12",
        "selectorBytes": [
          151,
          93,
          90,
          18
        ]
      },
      "group": "testing",
      "status": "stable",
      "safety": "safe"
    },
    {
      "func": {
        "id": "assertEq_17",
        "description": "Asserts that two arrays of `uint256` values are equal and includes error message into revert string on failure.",
        "declaration": "function assertEq(uint256[] calldata left, uint256[] calldata right, string calldata error) external pure;",
        "visibility": "external",
        "mutability": "pure",
        "signature": "assertEq(uint256[],uint256[],string)",
        "selector": "0x5d18c73a",
        "selectorBytes": [
          93,
          24,
          199,
          58
        ]
      },
      "group": "testing",
      "status": "stable",
      "safety": "safe"
    },
    {
      "func": {
        "id": "assertEq_18",
        "description": "Asserts that two arrays of `int256` values are equal.",
        "declaration": "function assertEq(int256[] calldata left, int256[] calldata right) external pure;",
        "visibility": "external",
        "mutability": "pure",
        "signature": "assertEq(int256[],int256[])",
        "selector": "0x711043ac",
        "selectorBytes": [
          113,
          16,
          67,
          172
        ]
      },
      "group": "testing",
      "status": "stable",
      "safety": "safe"
    },
    {
      "func": {
        "id": "assertEq_19",
        "description": "Asserts that two arrays of `int256` values are equal and includes error message into revert string on failure.",
        "declaration": "function assertEq(int256[] calldata left, int256[] calldata right, string calldata error) external pure;",
        "visibility": "external",
        "mutability": "pure",
        "signature": "assertEq(int256[],int256[],string)",
        "selector": "0x191f1b30",
        "selectorBytes": [
          25,
          31,
          27,
          48
        ]
      },
      "group": "testing",
      "status": "stable",
      "safety": "safe"
    },
    {
      "func": {
        "id": "assertEq_2",
        "description": "Asserts that two `uint256` values are equal.",
        "declaration": "function assertEq(uint256 left, uint256 right) external pure;",
        "visibility": "external",
        "mutability": "pure",
        "signature": "assertEq(uint256,uint256)",
        "selector": "0x98296c54",
        "selectorBytes": [
          152,
          41,
          108,
          84
        ]
      },
      "group": "testing",
      "status": "stable",
      "safety": "safe"
    },
    {
      "func": {
        "id": "assertEq_20",
        "description": "Asserts that two arrays of `address` values are equal.",
        "declaration": "function assertEq(address[] calldata left, address[] calldata right) external pure;",
        "visibility": "external",
        "mutability": "pure",
        "signature": "assertEq(address[],address[])",
        "selector": "0x3868ac34",
        "selectorBytes": [
          56,
          104,
          172,
          52
        ]
      },
      "group": "testing",
      "status": "stable",
      "safety": "safe"
    },
    {
      "func": {
        "id": "assertEq_21",
        "description": "Asserts that two arrays of `address` values are equal and includes error message into revert string on failure.",
        "declaration": "function assertEq(address[] calldata left, address[] calldata right, string calldata error) external pure;",
        "visibility": "external",
        "mutability": "pure",
        "signature": "assertEq(address[],address[],string)",
        "selector": "0x3e9173c5",
        "selectorBytes": [
          62,
          145,
          115,
          197
        ]
      },
      "group": "testing",
      "status": "stable",
      "safety": "safe"
    },
    {
      "func": {
        "id": "assertEq_22",
        "description": "Asserts that two arrays of `bytes32` values are equal.",
        "declaration": "function assertEq(bytes32[] calldata left, bytes32[] calldata right) external pure;",
        "visibility": "external",
        "mutability": "pure",
        "signature": "assertEq(bytes32[],bytes32[])",
        "selector": "0x0cc9ee84",
        "selectorBytes": [
          12,
          201,
          238,
          132
        ]
      },
      "group": "testing",
      "status": "stable",
      "safety": "safe"
    },
    {
      "func": {
        "id": "assertEq_23",
        "description": "Asserts that two arrays of `bytes32` values are equal and includes error message into revert string on failure.",
        "declaration": "function assertEq(bytes32[] calldata left, bytes32[] calldata right, string calldata error) external pure;",
        "visibility": "external",
        "mutability": "pure",
        "signature": "assertEq(bytes32[],bytes32[],string)",
        "selector": "0xe03e9177",
        "selectorBytes": [
          224,
          62,
          145,
          119
        ]
      },
      "group": "testing",
      "status": "stable",
      "safety": "safe"
    },
    {
      "func": {
        "id": "assertEq_24",
        "description": "Asserts that two arrays of `string` values are equal.",
        "declaration": "function assertEq(string[] calldata left, string[] calldata right) external pure;",
        "visibility": "external",
        "mutability": "pure",
        "signature": "assertEq(string[],string[])",
        "selector": "0xcf1c049c",
        "selectorBytes": [
          207,
          28,
          4,
          156
        ]
      },
      "group": "testing",
      "status": "stable",
      "safety": "safe"
    },
    {
      "func": {
        "id": "assertEq_25",
        "description": "Asserts that two arrays of `string` values are equal and includes error message into revert string on failure.",
        "declaration": "function assertEq(string[] calldata left, string[] calldata right, string calldata error) external pure;",
        "visibility": "external",
        "mutability": "pure",
        "signature": "assertEq(string[],string[],string)",
        "selector": "0xeff6b27d",
        "selectorBytes": [
          239,
          246,
          178,
          125
        ]
      },
      "group": "testing",
      "status": "stable",
      "safety": "safe"
    },
    {
      "func": {
        "id": "assertEq_26",
        "description": "Asserts that two arrays of `bytes` values are equal.",
        "declaration": "function assertEq(bytes[] calldata left, bytes[] calldata right) external pure;",
        "visibility": "external",
        "mutability": "pure",
        "signature": "assertEq(bytes[],bytes[])",
        "selector": "0xe5fb9b4a",
        "selectorBytes": [
          229,
          251,
          155,
          74
        ]
      },
      "group": "testing",
      "status": "stable",
      "safety": "safe"
    },
    {
      "func": {
        "id": "assertEq_27",
        "description": "Asserts that two arrays of `bytes` values are equal and includes error message into revert string on failure.",
        "declaration": "function assertEq(bytes[] calldata left, bytes[] calldata right, string calldata error) external pure;",
        "visibility": "external",
        "mutability": "pure",
        "signature": "assertEq(bytes[],bytes[],string)",
        "selector": "0xf413f0b6",
        "selectorBytes": [
          244,
          19,
          240,
          182
        ]
      },
      "group": "testing",
      "status": "stable",
      "safety": "safe"
    },
    {
      "func": {
        "id": "assertEq_3",
        "description": "Asserts that two `uint256` values are equal and includes error message into revert string on failure.",
        "declaration": "function assertEq(uint256 left, uint256 right, string calldata error) external pure;",
        "visibility": "external",
        "mutability": "pure",
        "signature": "assertEq(uint256,uint256,string)",
        "selector": "0x88b44c85",
        "selectorBytes": [
          136,
          180,
          76,
          133
        ]
      },
      "group": "testing",
      "status": "stable",
      "safety": "safe"
    },
    {
      "func": {
        "id": "assertEq_4",
        "description": "Asserts that two `int256` values are equal.",
        "declaration": "function assertEq(int256 left, int256 right) external pure;",
        "visibility": "external",
        "mutability": "pure",
        "signature": "assertEq(int256,int256)",
        "selector": "0xfe74f05b",
        "selectorBytes": [
          254,
          116,
          240,
          91
        ]
      },
      "group": "testing",
      "status": "stable",
      "safety": "safe"
    },
    {
      "func": {
        "id": "assertEq_5",
        "description": "Asserts that two `int256` values are equal and includes error message into revert string on failure.",
        "declaration": "function assertEq(int256 left, int256 right, string calldata error) external pure;",
        "visibility": "external",
        "mutability": "pure",
        "signature": "assertEq(int256,int256,string)",
        "selector": "0x714a2f13",
        "selectorBytes": [
          113,
          74,
          47,
          19
        ]
      },
      "group": "testing",
      "status": "stable",
      "safety": "safe"
    },
    {
      "func": {
        "id": "assertEq_6",
        "description": "Asserts that two `address` values are equal.",
        "declaration": "function assertEq(address left, address right) external pure;",
        "visibility": "external",
        "mutability": "pure",
        "signature": "assertEq(address,address)",
        "selector": "0x515361f6",
        "selectorBytes": [
          81,
          83,
          97,
          246
        ]
      },
      "group": "testing",
      "status": "stable",
      "safety": "safe"
    },
    {
      "func": {
        "id": "assertEq_7",
        "description": "Asserts that two `address` values are equal and includes error message into revert string on failure.",
        "declaration": "function assertEq(address left, address right, string calldata error) external pure;",
        "visibility": "external",
        "mutability": "pure",
        "signature": "assertEq(address,address,string)",
        "selector": "0x2f2769d1",
        "selectorBytes": [
          47,
          39,
          105,
          209
        ]
      },
      "group": "testing",
      "status": "stable",
      "safety": "safe"
    },
    {
      "func": {
        "id": "assertEq_8",
        "description": "Asserts that two `bytes32` values are equal.",
        "declaration": "function assertEq(bytes32 left, bytes32 right) external pure;",
        "visibility": "external",
        "mutability": "pure",
        "signature": "assertEq(bytes32,bytes32)",
        "selector": "0x7c84c69b",
        "selectorBytes": [
          124,
          132,
          198,
          155
        ]
      },
      "group": "testing",
      "status": "stable",
      "safety": "safe"
    },
    {
      "func": {
        "id": "assertEq_9",
        "description": "Asserts that two `bytes32` values are equal and includes error message into revert string on failure.",
        "declaration": "function assertEq(bytes32 left, bytes32 right, string calldata error) external pure;",
        "visibility": "external",
        "mutability": "pure",
        "signature": "assertEq(bytes32,bytes32,string)",
        "selector": "0xc1fa1ed0",
        "selectorBytes": [
          193,
          250,
          30,
          208
        ]
      },
      "group": "testing",
      "status": "stable",
      "safety": "safe"
    },
    {
      "func": {
        "id": "assertFalse_0",
        "description": "Asserts that the given condition is false.",
        "declaration": "function assertFalse(bool condition) external pure;",
        "visibility": "external",
        "mutability": "pure",
        "signature": "assertFalse(bool)",
        "selector": "0xa5982885",
        "selectorBytes": [
          165,
          152,
          40,
          133
        ]
      },
      "group": "testing",
      "status": "stable",
      "safety": "safe"
    },
    {
      "func": {
        "id": "assertFalse_1",
        "description": "Asserts that the given condition is false and includes error message into revert string on failure.",
        "declaration": "function assertFalse(bool condition, string calldata error) external pure;",
        "visibility": "external",
        "mutability": "pure",
        "signature": "assertFalse(bool,string)",
        "selector": "0x7ba04809",
        "selectorBytes": [
          123,
          160,
          72,
          9
        ]
      },
      "group": "testing",
      "status": "stable",
      "safety": "safe"
    },
    {
      "func": {
        "id": "assertGeDecimal_0",
        "description": "Compares two `uint256` values. Expects first value to be greater than or equal to second.\nFormats values with decimals in failure message.",
        "declaration": "function assertGeDecimal(uint256 left, uint256 right, uint256 decimals) external pure;",
        "visibility": "external",
        "mutability": "pure",
        "signature": "assertGeDecimal(uint256,uint256,uint256)",
        "selector": "0x3d1fe08a",
        "selectorBytes": [
          61,
          31,
          224,
          138
        ]
      },
      "group": "testing",
      "status": "stable",
      "safety": "safe"
    },
    {
      "func": {
        "id": "assertGeDecimal_1",
        "description": "Compares two `uint256` values. Expects first value to be greater than or equal to second.\nFormats values with decimals in failure message. Includes error message into revert string on failure.",
        "declaration": "function assertGeDecimal(uint256 left, uint256 right, uint256 decimals, string calldata error) external pure;",
        "visibility": "external",
        "mutability": "pure",
        "signature": "assertGeDecimal(uint256,uint256,uint256,string)",
        "selector": "0x8bff9133",
        "selectorBytes": [
          139,
          255,
          145,
          51
        ]
      },
      "group": "testing",
      "status": "stable",
      "safety": "safe"
    },
    {
      "func": {
        "id": "assertGeDecimal_2",
        "description": "Compares two `int256` values. Expects first value to be greater than or equal to second.\nFormats values with decimals in failure message.",
        "declaration": "function assertGeDecimal(int256 left, int256 right, uint256 decimals) external pure;",
        "visibility": "external",
        "mutability": "pure",
        "signature": "assertGeDecimal(int256,int256,uint256)",
        "selector": "0xdc28c0f1",
        "selectorBytes": [
          220,
          40,
          192,
          241
        ]
      },
      "group": "testing",
      "status": "stable",
      "safety": "safe"
    },
    {
      "func": {
        "id": "assertGeDecimal_3",
        "description": "Compares two `int256` values. Expects first value to be greater than or equal to second.\nFormats values with decimals in failure message. Includes error message into revert string on failure.",
        "declaration": "function assertGeDecimal(int256 left, int256 right, uint256 decimals, string calldata error) external pure;",
        "visibility": "external",
        "mutability": "pure",
        "signature": "assertGeDecimal(int256,int256,uint256,string)",
        "selector": "0x5df93c9b",
        "selectorBytes": [
          93,
          249,
          60,
          155
        ]
      },
      "group": "testing",
      "status": "stable",
      "safety": "safe"
    },
    {
      "func": {
        "id": "assertGe_0",
        "description": "Compares two `uint256` values. Expects first value to be greater than or equal to second.",
        "declaration": "function assertGe(uint256 left, uint256 right) external pure;",
        "visibility": "external",
        "mutability": "pure",
        "signature": "assertGe(uint256,uint256)",
        "selector": "0xa8d4d1d9",
        "selectorBytes": [
          168,
          212,
          209,
          217
        ]
      },
      "group": "testing",
      "status": "stable",
      "safety": "safe"
    },
    {
      "func": {
        "id": "assertGe_1",
        "description": "Compares two `uint256` values. Expects first value to be greater than or equal to second.\nIncludes error message into revert string on failure.",
        "declaration": "function assertGe(uint256 left, uint256 right, string calldata error) external pure;",
        "visibility": "external",
        "mutability": "pure",
        "signature": "assertGe(uint256,uint256,string)",
        "selector": "0xe25242c0",
        "selectorBytes": [
          226,
          82,
          66,
          192
        ]
      },
      "group": "testing",
      "status": "stable",
      "safety": "safe"
    },
    {
      "func": {
        "id": "assertGe_2",
        "description": "Compares two `int256` values. Expects first value to be greater than or equal to second.",
        "declaration": "function assertGe(int256 left, int256 right) external pure;",
        "visibility": "external",
        "mutability": "pure",
        "signature": "assertGe(int256,int256)",
        "selector": "0x0a30b771",
        "selectorBytes": [
          10,
          48,
          183,
          113
        ]
      },
      "group": "testing",
      "status": "stable",
      "safety": "safe"
    },
    {
      "func": {
        "id": "assertGe_3",
        "description": "Compares two `int256` values. Expects first value to be greater than or equal to second.\nIncludes error message into revert string on failure.",
        "declaration": "function assertGe(int256 left, int256 right, string calldata error) external pure;",
        "visibility": "external",
        "mutability": "pure",
        "signature": "assertGe(int256,int256,string)",
        "selector": "0xa84328dd",
        "selectorBytes": [
          168,
          67,
          40,
          221
        ]
      },
      "group": "testing",
      "status": "stable",
      "safety": "safe"
    },
    {
      "func": {
        "id": "assertGtDecimal_0",
        "description": "Compares two `uint256` values. Expects first value to be greater than second.\nFormats values with decimals in failure message.",
        "declaration": "function assertGtDecimal(uint256 left, uint256 right, uint256 decimals) external pure;",
        "visibility": "external",
        "mutability": "pure",
        "signature": "assertGtDecimal(uint256,uint256,uint256)",
        "selector": "0xeccd2437",
        "selectorBytes": [
          236,
          205,
          36,
          55
        ]
      },
      "group": "testing",
      "status": "stable",
      "safety": "safe"
    },
    {
      "func": {
        "id": "assertGtDecimal_1",
        "description": "Compares two `uint256` values. Expects first value to be greater than second.\nFormats values with decimals in failure message. Includes error message into revert string on failure.",
        "declaration": "function assertGtDecimal(uint256 left, uint256 right, uint256 decimals, string calldata error) external pure;",
        "visibility": "external",
        "mutability": "pure",
        "signature": "assertGtDecimal(uint256,uint256,uint256,string)",
        "selector": "0x64949a8d",
        "selectorBytes": [
          100,
          148,
          154,
          141
        ]
      },
      "group": "testing",
      "status": "stable",
      "safety": "safe"
    },
    {
      "func": {
        "id": "assertGtDecimal_2",
        "description": "Compares two `int256` values. Expects first value to be greater than second.\nFormats values with decimals in failure message.",
        "declaration": "function assertGtDecimal(int256 left, int256 right, uint256 decimals) external pure;",
        "visibility": "external",
        "mutability": "pure",
        "signature": "assertGtDecimal(int256,int256,uint256)",
        "selector": "0x78611f0e",
        "selectorBytes": [
          120,
          97,
          31,
          14
        ]
      },
      "group": "testing",
      "status": "stable",
      "safety": "safe"
    },
    {
      "func": {
        "id": "assertGtDecimal_3",
        "description": "Compares two `int256` values. Expects first value to be greater than second.\nFormats values with decimals in failure message. Includes error message into revert string on failure.",
        "declaration": "function assertGtDecimal(int256 left, int256 right, uint256 decimals, string calldata error) external pure;",
        "visibility": "external",
        "mutability": "pure",
        "signature": "assertGtDecimal(int256,int256,uint256,string)",
        "selector": "0x04a5c7ab",
        "selectorBytes": [
          4,
          165,
          199,
          171
        ]
      },
      "group": "testing",
      "status": "stable",
      "safety": "safe"
    },
    {
      "func": {
        "id": "assertGt_0",
        "description": "Compares two `uint256` values. Expects first value to be greater than second.",
        "declaration": "function assertGt(uint256 left, uint256 right) external pure;",
        "visibility": "external",
        "mutability": "pure",
        "signature": "assertGt(uint256,uint256)",
        "selector": "0xdb07fcd2",
        "selectorBytes": [
          219,
          7,
          252,
          210
        ]
      },
      "group": "testing",
      "status": "stable",
      "safety": "safe"
    },
    {
      "func": {
        "id": "assertGt_1",
        "description": "Compares two `uint256` values. Expects first value to be greater than second.\nIncludes error message into revert string on failure.",
        "declaration": "function assertGt(uint256 left, uint256 right, string calldata error) external pure;",
        "visibility": "external",
        "mutability": "pure",
        "signature": "assertGt(uint256,uint256,string)",
        "selector": "0xd9a3c4d2",
        "selectorBytes": [
          217,
          163,
          196,
          210
        ]
      },
      "group": "testing",
      "status": "stable",
      "safety": "safe"
    },
    {
      "func": {
        "id": "assertGt_2",
        "description": "Compares two `int256` values. Expects first value to be greater than second.",
        "declaration": "function assertGt(int256 left, int256 right) external pure;",
        "visibility": "external",
        "mutability": "pure",
        "signature": "assertGt(int256,int256)",
        "selector": "0x5a362d45",
        "selectorBytes": [
          90,
          54,
          45,
          69
        ]
      },
      "group": "testing",
      "status": "stable",
      "safety": "safe"
    },
    {
      "func": {
        "id": "assertGt_3",
        "description": "Compares two `int256` values. Expects first value to be greater than second.\nIncludes error message into revert string on failure.",
        "declaration": "function assertGt(int256 left, int256 right, string calldata error) external pure;",
        "visibility": "external",
        "mutability": "pure",
        "signature": "assertGt(int256,int256,string)",
        "selector": "0xf8d33b9b",
        "selectorBytes": [
          248,
          211,
          59,
          155
        ]
      },
      "group": "testing",
      "status": "stable",
      "safety": "safe"
    },
    {
      "func": {
        "id": "assertLeDecimal_0",
        "description": "Compares two `uint256` values. Expects first value to be less than or equal to second.\nFormats values with decimals in failure message.",
        "declaration": "function assertLeDecimal(uint256 left, uint256 right, uint256 decimals) external pure;",
        "visibility": "external",
        "mutability": "pure",
        "signature": "assertLeDecimal(uint256,uint256,uint256)",
        "selector": "0xc304aab7",
        "selectorBytes": [
          195,
          4,
          170,
          183
        ]
      },
      "group": "testing",
      "status": "stable",
      "safety": "safe"
    },
    {
      "func": {
        "id": "assertLeDecimal_1",
        "description": "Compares two `uint256` values. Expects first value to be less than or equal to second.\nFormats values with decimals in failure message. Includes error message into revert string on failure.",
        "declaration": "function assertLeDecimal(uint256 left, uint256 right, uint256 decimals, string calldata error) external pure;",
        "visibility": "external",
        "mutability": "pure",
        "signature": "assertLeDecimal(uint256,uint256,uint256,string)",
        "selector": "0x7fefbbe0",
        "selectorBytes": [
          127,
          239,
          187,
          224
        ]
      },
      "group": "testing",
      "status": "stable",
      "safety": "safe"
    },
    {
      "func": {
        "id": "assertLeDecimal_2",
        "description": "Compares two `int256` values. Expects first value to be less than or equal to second.\nFormats values with decimals in failure message.",
        "declaration": "function assertLeDecimal(int256 left, int256 right, uint256 decimals) external pure;",
        "visibility": "external",
        "mutability": "pure",
        "signature": "assertLeDecimal(int256,int256,uint256)",
        "selector": "0x11d1364a",
        "selectorBytes": [
          17,
          209,
          54,
          74
        ]
      },
      "group": "testing",
      "status": "stable",
      "safety": "safe"
    },
    {
      "func": {
        "id": "assertLeDecimal_3",
        "description": "Compares two `int256` values. Expects first value to be less than or equal to second.\nFormats values with decimals in failure message. Includes error message into revert string on failure.",
        "declaration": "function assertLeDecimal(int256 left, int256 right, uint256 decimals, string calldata error) external pure;",
        "visibility": "external",
        "mutability": "pure",
        "signature": "assertLeDecimal(int256,int256,uint256,string)",
        "selector": "0xaa5cf788",
        "selectorBytes": [
          170,
          92,
          247,
          136
        ]
      },
      "group": "testing",
      "status": "stable",
      "safety": "safe"
    },
    {
      "func": {
        "id": "assertLe_0",
        "description": "Compares two `uint256` values. Expects first value to be less than or equal to second.",
        "declaration": "function assertLe(uint256 left, uint256 right) external pure;",
        "visibility": "external",
        "mutability": "pure",
        "signature": "assertLe(uint256,uint256)",
        "selector": "0x8466f415",
        "selectorBytes": [
          132,
          102,
          244,
          21
        ]
      },
      "group": "testing",
      "status": "stable",
      "safety": "safe"
    },
    {
      "func": {
        "id": "assertLe_1",
        "description": "Compares two `uint256` values. Expects first value to be less than or equal to second.\nIncludes error message into revert string on failure.",
        "declaration": "function assertLe(uint256 left, uint256 right, string calldata error) external pure;",
        "visibility": "external",
        "mutability": "pure",
        "signature": "assertLe(uint256,uint256,string)",
        "selector": "0xd17d4b0d",
        "selectorBytes": [
          209,
          125,
          75,
          13
        ]
      },
      "group": "testing",
      "status": "stable",
      "safety": "safe"
    },
    {
      "func": {
        "id": "assertLe_2",
        "description": "Compares two `int256` values. Expects first value to be less than or equal to second.",
        "declaration": "function assertLe(int256 left, int256 right) external pure;",
        "visibility": "external",
        "mutability": "pure",
        "signature": "assertLe(int256,int256)",
        "selector": "0x95fd154e",
        "selectorBytes": [
          149,
          253,
          21,
          78
        ]
      },
      "group": "testing",
      "status": "stable",
      "safety": "safe"
    },
    {
      "func": {
        "id": "assertLe_3",
        "description": "Compares two `int256` values. Expects first value to be less than or equal to second.\nIncludes error message into revert string on failure.",
        "declaration": "function assertLe(int256 left, int256 right, string calldata error) external pure;",
        "visibility": "external",
        "mutability": "pure",
        "signature": "assertLe(int256,int256,string)",
        "selector": "0x4dfe692c",
        "selectorBytes": [
          77,
          254,
          105,
          44
        ]
      },
      "group": "testing",
      "status": "stable",
      "safety": "safe"
    },
    {
      "func": {
        "id": "assertLtDecimal_0",
        "description": "Compares two `uint256` values. Expects first value to be less than second.\nFormats values with decimals in failure message.",
        "declaration": "function assertLtDecimal(uint256 left, uint256 right, uint256 decimals) external pure;",
        "visibility": "external",
        "mutability": "pure",
        "signature": "assertLtDecimal(uint256,uint256,uint256)",
        "selector": "0x2077337e",
        "selectorBytes": [
          32,
          119,
          51,
          126
        ]
      },
      "group": "testing",
      "status": "stable",
      "safety": "safe"
    },
    {
      "func": {
        "id": "assertLtDecimal_1",
        "description": "Compares two `uint256` values. Expects first value to be less than second.\nFormats values with decimals in failure message. Includes error message into revert string on failure.",
        "declaration": "function assertLtDecimal(uint256 left, uint256 right, uint256 decimals, string calldata error) external pure;",
        "visibility": "external",
        "mutability": "pure",
        "signature": "assertLtDecimal(uint256,uint256,uint256,string)",
        "selector": "0xa972d037",
        "selectorBytes": [
          169,
          114,
          208,
          55
        ]
      },
      "group": "testing",
      "status": "stable",
      "safety": "safe"
    },
    {
      "func": {
        "id": "assertLtDecimal_2",
        "description": "Compares two `int256` values. Expects first value to be less than second.\nFormats values with decimals in failure message.",
        "declaration": "function assertLtDecimal(int256 left, int256 right, uint256 decimals) external pure;",
        "visibility": "external",
        "mutability": "pure",
        "signature": "assertLtDecimal(int256,int256,uint256)",
        "selector": "0xdbe8d88b",
        "selectorBytes": [
          219,
          232,
          216,
          139
        ]
      },
      "group": "testing",
      "status": "stable",
      "safety": "safe"
    },
    {
      "func": {
        "id": "assertLtDecimal_3",
        "description": "Compares two `int256` values. Expects first value to be less than second.\nFormats values with decimals in failure message. Includes error message into revert string on failure.",
        "declaration": "function assertLtDecimal(int256 left, int256 right, uint256 decimals, string calldata error) external pure;",
        "visibility": "external",
        "mutability": "pure",
        "signature": "assertLtDecimal(int256,int256,uint256,string)",
        "selector": "0x40f0b4e0",
        "selectorBytes": [
          64,
          240,
          180,
          224
        ]
      },
      "group": "testing",
      "status": "stable",
      "safety": "safe"
    },
    {
      "func": {
        "id": "assertLt_0",
        "description": "Compares two `uint256` values. Expects first value to be less than second.",
        "declaration": "function assertLt(uint256 left, uint256 right) external pure;",
        "visibility": "external",
        "mutability": "pure",
        "signature": "assertLt(uint256,uint256)",
        "selector": "0xb12fc005",
        "selectorBytes": [
          177,
          47,
          192,
          5
        ]
      },
      "group": "testing",
      "status": "stable",
      "safety": "safe"
    },
    {
      "func": {
        "id": "assertLt_1",
        "description": "Compares two `uint256` values. Expects first value to be less than second.\nIncludes error message into revert string on failure.",
        "declaration": "function assertLt(uint256 left, uint256 right, string calldata error) external pure;",
        "visibility": "external",
        "mutability": "pure",
        "signature": "assertLt(uint256,uint256,string)",
        "selector": "0x65d5c135",
        "selectorBytes": [
          101,
          213,
          193,
          53
        ]
      },
      "group": "testing",
      "status": "stable",
      "safety": "safe"
    },
    {
      "func": {
        "id": "assertLt_2",
        "description": "Compares two `int256` values. Expects first value to be less than second.",
        "declaration": "function assertLt(int256 left, int256 right) external pure;",
        "visibility": "external",
        "mutability": "pure",
        "signature": "assertLt(int256,int256)",
        "selector": "0x3e914080",
        "selectorBytes": [
          62,
          145,
          64,
          128
        ]
      },
      "group": "testing",
      "status": "stable",
      "safety": "safe"
    },
    {
      "func": {
        "id": "assertLt_3",
        "description": "Compares two `int256` values. Expects first value to be less than second.\nIncludes error message into revert string on failure.",
        "declaration": "function assertLt(int256 left, int256 right, string calldata error) external pure;",
        "visibility": "external",
        "mutability": "pure",
        "signature": "assertLt(int256,int256,string)",
        "selector": "0x9ff531e3",
        "selectorBytes": [
          159,
          245,
          49,
          227
        ]
      },
      "group": "testing",
      "status": "stable",
      "safety": "safe"
    },
    {
      "func": {
        "id": "assertNotEqDecimal_0",
        "description": "Asserts that two `uint256` values are not equal, formatting them with decimals in failure message.",
        "declaration": "function assertNotEqDecimal(uint256 left, uint256 right, uint256 decimals) external pure;",
        "visibility": "external",
        "mutability": "pure",
        "signature": "assertNotEqDecimal(uint256,uint256,uint256)",
        "selector": "0x669efca7",
        "selectorBytes": [
          102,
          158,
          252,
          167
        ]
      },
      "group": "testing",
      "status": "stable",
      "safety": "safe"
    },
    {
      "func": {
        "id": "assertNotEqDecimal_1",
        "description": "Asserts that two `uint256` values are not equal, formatting them with decimals in failure message.\nIncludes error message into revert string on failure.",
        "declaration": "function assertNotEqDecimal(uint256 left, uint256 right, uint256 decimals, string calldata error) external pure;",
        "visibility": "external",
        "mutability": "pure",
        "signature": "assertNotEqDecimal(uint256,uint256,uint256,string)",
        "selector": "0xf5a55558",
        "selectorBytes": [
          245,
          165,
          85,
          88
        ]
      },
      "group": "testing",
      "status": "stable",
      "safety": "safe"
    },
    {
      "func": {
        "id": "assertNotEqDecimal_2",
        "description": "Asserts that two `int256` values are not equal, formatting them with decimals in failure message.",
        "declaration": "function assertNotEqDecimal(int256 left, int256 right, uint256 decimals) external pure;",
        "visibility": "external",
        "mutability": "pure",
        "signature": "assertNotEqDecimal(int256,int256,uint256)",
        "selector": "0x14e75680",
        "selectorBytes": [
          20,
          231,
          86,
          128
        ]
      },
      "group": "testing",
      "status": "stable",
      "safety": "safe"
    },
    {
      "func": {
        "id": "assertNotEqDecimal_3",
        "description": "Asserts that two `int256` values are not equal, formatting them with decimals in failure message.\nIncludes error message into revert string on failure.",
        "declaration": "function assertNotEqDecimal(int256 left, int256 right, uint256 decimals, string calldata error) external pure;",
        "visibility": "external",
        "mutability": "pure",
        "signature": "assertNotEqDecimal(int256,int256,uint256,string)",
        "selector": "0x33949f0b",
        "selectorBytes": [
          51,
          148,
          159,
          11
        ]
      },
      "group": "testing",
      "status": "stable",
      "safety": "safe"
    },
    {
      "func": {
        "id": "assertNotEq_0",
        "description": "Asserts that two `bool` values are not equal.",
        "declaration": "function assertNotEq(bool left, bool right) external pure;",
        "visibility": "external",
        "mutability": "pure",
        "signature": "assertNotEq(bool,bool)",
        "selector": "0x236e4d66",
        "selectorBytes": [
          35,
          110,
          77,
          102
        ]
      },
      "group": "testing",
      "status": "stable",
      "safety": "safe"
    },
    {
      "func": {
        "id": "assertNotEq_1",
        "description": "Asserts that two `bool` values are not equal and includes error message into revert string on failure.",
        "declaration": "function assertNotEq(bool left, bool right, string calldata error) external pure;",
        "visibility": "external",
        "mutability": "pure",
        "signature": "assertNotEq(bool,bool,string)",
        "selector": "0x1091a261",
        "selectorBytes": [
          16,
          145,
          162,
          97
        ]
      },
      "group": "testing",
      "status": "stable",
      "safety": "safe"
    },
    {
      "func": {
        "id": "assertNotEq_10",
        "description": "Asserts that two `string` values are not equal.",
        "declaration": "function assertNotEq(string calldata left, string calldata right) external pure;",
        "visibility": "external",
        "mutability": "pure",
        "signature": "assertNotEq(string,string)",
        "selector": "0x6a8237b3",
        "selectorBytes": [
          106,
          130,
          55,
          179
        ]
      },
      "group": "testing",
      "status": "stable",
      "safety": "safe"
    },
    {
      "func": {
        "id": "assertNotEq_11",
        "description": "Asserts that two `string` values are not equal and includes error message into revert string on failure.",
        "declaration": "function assertNotEq(string calldata left, string calldata right, string calldata error) external pure;",
        "visibility": "external",
        "mutability": "pure",
        "signature": "assertNotEq(string,string,string)",
        "selector": "0x78bdcea7",
        "selectorBytes": [
          120,
          189,
          206,
          167
        ]
      },
      "group": "testing",
      "status": "stable",
      "safety": "safe"
    },
    {
      "func": {
        "id": "assertNotEq_12",
        "description": "Asserts that two `bytes` values are not equal.",
        "declaration": "function assertNotEq(bytes calldata left, bytes calldata right) external pure;",
        "visibility": "external",
        "mutability": "pure",
        "signature": "assertNotEq(bytes,bytes)",
        "selector": "0x3cf78e28",
        "selectorBytes": [
          60,
          247,
          142,
          40
        ]
      },
      "group": "testing",
      "status": "stable",
      "safety": "safe"
    },
    {
      "func": {
        "id": "assertNotEq_13",
        "description": "Asserts that two `bytes` values are not equal and includes error message into revert string on failure.",
        "declaration": "function assertNotEq(bytes calldata left, bytes calldata right, string calldata error) external pure;",
        "visibility": "external",
        "mutability": "pure",
        "signature": "assertNotEq(bytes,bytes,string)",
        "selector": "0x9507540e",
        "selectorBytes": [
          149,
          7,
          84,
          14
        ]
      },
      "group": "testing",
      "status": "stable",
      "safety": "safe"
    },
    {
      "func": {
        "id": "assertNotEq_14",
        "description": "Asserts that two arrays of `bool` values are not equal.",
        "declaration": "function assertNotEq(bool[] calldata left, bool[] calldata right) external pure;",
        "visibility": "external",
        "mutability": "pure",
        "signature": "assertNotEq(bool[],bool[])",
        "selector": "0x286fafea",
        "selectorBytes": [
          40,
          111,
          175,
          234
        ]
      },
      "group": "testing",
      "status": "stable",
      "safety": "safe"
    },
    {
      "func": {
        "id": "assertNotEq_15",
        "description": "Asserts that two arrays of `bool` values are not equal and includes error message into revert string on failure.",
        "declaration": "function assertNotEq(bool[] calldata left, bool[] calldata right, string calldata error) external pure;",
        "visibility": "external",
        "mutability": "pure",
        "signature": "assertNotEq(bool[],bool[],string)",
        "selector": "0x62c6f9fb",
        "selectorBytes": [
          98,
          198,
          249,
          251
        ]
      },
      "group": "testing",
      "status": "stable",
      "safety": "safe"
    },
    {
      "func": {
        "id": "assertNotEq_16",
        "description": "Asserts that two arrays of `uint256` values are not equal.",
        "declaration": "function assertNotEq(uint256[] calldata left, uint256[] calldata right) external pure;",
        "visibility": "external",
        "mutability": "pure",
        "signature": "assertNotEq(uint256[],uint256[])",
        "selector": "0x56f29cba",
        "selectorBytes": [
          86,
          242,
          156,
          186
        ]
      },
      "group": "testing",
      "status": "stable",
      "safety": "safe"
    },
    {
      "func": {
        "id": "assertNotEq_17",
        "description": "Asserts that two arrays of `uint256` values are not equal and includes error message into revert string on failure.",
        "declaration": "function assertNotEq(uint256[] calldata left, uint256[] calldata right, string calldata error) external pure;",
        "visibility": "external",
        "mutability": "pure",
        "signature": "assertNotEq(uint256[],uint256[],string)",
        "selector": "0x9a7fbd8f",
        "selectorBytes": [
          154,
          127,
          189,
          143
        ]
      },
      "group": "testing",
      "status": "stable",
      "safety": "safe"
    },
    {
      "func": {
        "id": "assertNotEq_18",
        "description": "Asserts that two arrays of `int256` values are not equal.",
        "declaration": "function assertNotEq(int256[] calldata left, int256[] calldata right) external pure;",
        "visibility": "external",
        "mutability": "pure",
        "signature": "assertNotEq(int256[],int256[])",
        "selector": "0x0b72f4ef",
        "selectorBytes": [
          11,
          114,
          244,
          239
        ]
      },
      "group": "testing",
      "status": "stable",
      "safety": "safe"
    },
    {
      "func": {
        "id": "assertNotEq_19",
        "description": "Asserts that two arrays of `int256` values are not equal and includes error message into revert string on failure.",
        "declaration": "function assertNotEq(int256[] calldata left, int256[] calldata right, string calldata error) external pure;",
        "visibility": "external",
        "mutability": "pure",
        "signature": "assertNotEq(int256[],int256[],string)",
        "selector": "0xd3977322",
        "selectorBytes": [
          211,
          151,
          115,
          34
        ]
      },
      "group": "testing",
      "status": "stable",
      "safety": "safe"
    },
    {
      "func": {
        "id": "assertNotEq_2",
        "description": "Asserts that two `uint256` values are not equal.",
        "declaration": "function assertNotEq(uint256 left, uint256 right) external pure;",
        "visibility": "external",
        "mutability": "pure",
        "signature": "assertNotEq(uint256,uint256)",
        "selector": "0xb7909320",
        "selectorBytes": [
          183,
          144,
          147,
          32
        ]
      },
      "group": "testing",
      "status": "stable",
      "safety": "safe"
    },
    {
      "func": {
        "id": "assertNotEq_20",
        "description": "Asserts that two arrays of `address` values are not equal.",
        "declaration": "function assertNotEq(address[] calldata left, address[] calldata right) external pure;",
        "visibility": "external",
        "mutability": "pure",
        "signature": "assertNotEq(address[],address[])",
        "selector": "0x46d0b252",
        "selectorBytes": [
          70,
          208,
          178,
          82
        ]
      },
      "group": "testing",
      "status": "stable",
      "safety": "safe"
    },
    {
      "func": {
        "id": "assertNotEq_21",
        "description": "Asserts that two arrays of `address` values are not equal and includes error message into revert string on failure.",
        "declaration": "function assertNotEq(address[] calldata left, address[] calldata right, string calldata error) external pure;",
        "visibility": "external",
        "mutability": "pure",
        "signature": "assertNotEq(address[],address[],string)",
        "selector": "0x72c7e0b5",
        "selectorBytes": [
          114,
          199,
          224,
          181
        ]
      },
      "group": "testing",
      "status": "stable",
      "safety": "safe"
    },
    {
      "func": {
        "id": "assertNotEq_22",
        "description": "Asserts that two arrays of `bytes32` values are not equal.",
        "declaration": "function assertNotEq(bytes32[] calldata left, bytes32[] calldata right) external pure;",
        "visibility": "external",
        "mutability": "pure",
        "signature": "assertNotEq(bytes32[],bytes32[])",
        "selector": "0x0603ea68",
        "selectorBytes": [
          6,
          3,
          234,
          104
        ]
      },
      "group": "testing",
      "status": "stable",
      "safety": "safe"
    },
    {
      "func": {
        "id": "assertNotEq_23",
        "description": "Asserts that two arrays of `bytes32` values are not equal and includes error message into revert string on failure.",
        "declaration": "function assertNotEq(bytes32[] calldata left, bytes32[] calldata right, string calldata error) external pure;",
        "visibility": "external",
        "mutability": "pure",
        "signature": "assertNotEq(bytes32[],bytes32[],string)",
        "selector": "0xb873634c",
        "selectorBytes": [
          184,
          115,
          99,
          76
        ]
      },
      "group": "testing",
      "status": "stable",
      "safety": "safe"
    },
    {
      "func": {
        "id": "assertNotEq_24",
        "description": "Asserts that two arrays of `string` values are not equal.",
        "declaration": "function assertNotEq(string[] calldata left, string[] calldata right) external pure;",
        "visibility": "external",
        "mutability": "pure",
        "signature": "assertNotEq(string[],string[])",
        "selector": "0xbdfacbe8",
        "selectorBytes": [
          189,
          250,
          203,
          232
        ]
      },
      "group": "testing",
      "status": "stable",
      "safety": "safe"
    },
    {
      "func": {
        "id": "assertNotEq_25",
        "description": "Asserts that two arrays of `string` values are not equal and includes error message into revert string on failure.",
        "declaration": "function assertNotEq(string[] calldata left, string[] calldata right, string calldata error) external pure;",
        "visibility": "external",
        "mutability": "pure",
        "signature": "assertNotEq(string[],string[],string)",
        "selector": "0xb67187f3",
        "selectorBytes": [
          182,
          113,
          135,
          243
        ]
      },
      "group": "testing",
      "status": "stable",
      "safety": "safe"
    },
    {
      "func": {
        "id": "assertNotEq_26",
        "description": "Asserts that two arrays of `bytes` values are not equal.",
        "declaration": "function assertNotEq(bytes[] calldata left, bytes[] calldata right) external pure;",
        "visibility": "external",
        "mutability": "pure",
        "signature": "assertNotEq(bytes[],bytes[])",
        "selector": "0xedecd035",
        "selectorBytes": [
          237,
          236,
          208,
          53
        ]
      },
      "group": "testing",
      "status": "stable",
      "safety": "safe"
    },
    {
      "func": {
        "id": "assertNotEq_27",
        "description": "Asserts that two arrays of `bytes` values are not equal and includes error message into revert string on failure.",
        "declaration": "function assertNotEq(bytes[] calldata left, bytes[] calldata right, string calldata error) external pure;",
        "visibility": "external",
        "mutability": "pure",
        "signature": "assertNotEq(bytes[],bytes[],string)",
        "selector": "0x1dcd1f68",
        "selectorBytes": [
          29,
          205,
          31,
          104
        ]
      },
      "group": "testing",
      "status": "stable",
      "safety": "safe"
    },
    {
      "func": {
        "id": "assertNotEq_3",
        "description": "Asserts that two `uint256` values are not equal and includes error message into revert string on failure.",
        "declaration": "function assertNotEq(uint256 left, uint256 right, string calldata error) external pure;",
        "visibility": "external",
        "mutability": "pure",
        "signature": "assertNotEq(uint256,uint256,string)",
        "selector": "0x98f9bdbd",
        "selectorBytes": [
          152,
          249,
          189,
          189
        ]
      },
      "group": "testing",
      "status": "stable",
      "safety": "safe"
    },
    {
      "func": {
        "id": "assertNotEq_4",
        "description": "Asserts that two `int256` values are not equal.",
        "declaration": "function assertNotEq(int256 left, int256 right) external pure;",
        "visibility": "external",
        "mutability": "pure",
        "signature": "assertNotEq(int256,int256)",
        "selector": "0xf4c004e3",
        "selectorBytes": [
          244,
          192,
          4,
          227
        ]
      },
      "group": "testing",
      "status": "stable",
      "safety": "safe"
    },
    {
      "func": {
        "id": "assertNotEq_5",
        "description": "Asserts that two `int256` values are not equal and includes error message into revert string on failure.",
        "declaration": "function assertNotEq(int256 left, int256 right, string calldata error) external pure;",
        "visibility": "external",
        "mutability": "pure",
        "signature": "assertNotEq(int256,int256,string)",
        "selector": "0x4724c5b9",
        "selectorBytes": [
          71,
          36,
          197,
          185
        ]
      },
      "group": "testing",
      "status": "stable",
      "safety": "safe"
    },
    {
      "func": {
        "id": "assertNotEq_6",
        "description": "Asserts that two `address` values are not equal.",
        "declaration": "function assertNotEq(address left, address right) external pure;",
        "visibility": "external",
        "mutability": "pure",
        "signature": "assertNotEq(address,address)",
        "selector": "0xb12e1694",
        "selectorBytes": [
          177,
          46,
          22,
          148
        ]
      },
      "group": "testing",
      "status": "stable",
      "safety": "safe"
    },
    {
      "func": {
        "id": "assertNotEq_7",
        "description": "Asserts that two `address` values are not equal and includes error message into revert string on failure.",
        "declaration": "function assertNotEq(address left, address right, string calldata error) external pure;",
        "visibility": "external",
        "mutability": "pure",
        "signature": "assertNotEq(address,address,string)",
        "selector": "0x8775a591",
        "selectorBytes": [
          135,
          117,
          165,
          145
        ]
      },
      "group": "testing",
      "status": "stable",
      "safety": "safe"
    },
    {
      "func": {
        "id": "assertNotEq_8",
        "description": "Asserts that two `bytes32` values are not equal.",
        "declaration": "function assertNotEq(bytes32 left, bytes32 right) external pure;",
        "visibility": "external",
        "mutability": "pure",
        "signature": "assertNotEq(bytes32,bytes32)",
        "selector": "0x898e83fc",
        "selectorBytes": [
          137,
          142,
          131,
          252
        ]
      },
      "group": "testing",
      "status": "stable",
      "safety": "safe"
    },
    {
      "func": {
        "id": "assertNotEq_9",
        "description": "Asserts that two `bytes32` values are not equal and includes error message into revert string on failure.",
        "declaration": "function assertNotEq(bytes32 left, bytes32 right, string calldata error) external pure;",
        "visibility": "external",
        "mutability": "pure",
        "signature": "assertNotEq(bytes32,bytes32,string)",
        "selector": "0xb2332f51",
        "selectorBytes": [
          178,
          51,
          47,
          81
        ]
      },
      "group": "testing",
      "status": "stable",
      "safety": "safe"
    },
    {
      "func": {
        "id": "assertTrue_0",
        "description": "Asserts that the given condition is true.",
        "declaration": "function assertTrue(bool condition) external pure;",
        "visibility": "external",
        "mutability": "pure",
        "signature": "assertTrue(bool)",
        "selector": "0x0c9fd581",
        "selectorBytes": [
          12,
          159,
          213,
          129
        ]
      },
      "group": "testing",
      "status": "stable",
      "safety": "safe"
    },
    {
      "func": {
        "id": "assertTrue_1",
        "description": "Asserts that the given condition is true and includes error message into revert string on failure.",
        "declaration": "function assertTrue(bool condition, string calldata error) external pure;",
        "visibility": "external",
        "mutability": "pure",
        "signature": "assertTrue(bool,string)",
        "selector": "0xa34edc03",
        "selectorBytes": [
          163,
          78,
          220,
          3
        ]
      },
      "group": "testing",
      "status": "stable",
      "safety": "safe"
    },
    {
      "func": {
        "id": "assume",
        "description": "If the condition is false, discard this run's fuzz inputs and generate new ones.",
        "declaration": "function assume(bool condition) external pure;",
        "visibility": "external",
        "mutability": "pure",
        "signature": "assume(bool)",
        "selector": "0x4c63e562",
        "selectorBytes": [
          76,
          99,
          229,
          98
        ]
      },
      "group": "testing",
      "status": "stable",
      "safety": "safe"
    },
    {
      "func": {
<<<<<<< HEAD
        "id": "blobhashes",
        "description": "Sets the blobhashes in the transaction.\nNot available on EVM versions before Cancun.\nIf used on unsupported EVM versions it will revert.",
        "declaration": "function blobhashes(bytes32[] calldata blobhashes) external;",
        "visibility": "external",
        "mutability": "",
        "signature": "blobhashes(bytes32[])",
        "selector": "0x129de7eb",
        "selectorBytes": [
          18,
          157,
          231,
          235
=======
        "id": "blobBaseFee",
        "description": "Sets `block.blobbasefee`",
        "declaration": "function blobBaseFee(uint256 newBlobBaseFee) external;",
        "visibility": "external",
        "mutability": "",
        "signature": "blobBaseFee(uint256)",
        "selector": "0x6d315d7e",
        "selectorBytes": [
          109,
          49,
          93,
          126
>>>>>>> 1fc4aa34
        ]
      },
      "group": "evm",
      "status": "stable",
      "safety": "unsafe"
    },
    {
      "func": {
        "id": "breakpoint_0",
        "description": "Writes a breakpoint to jump to in the debugger.",
        "declaration": "function breakpoint(string calldata char) external;",
        "visibility": "external",
        "mutability": "",
        "signature": "breakpoint(string)",
        "selector": "0xf0259e92",
        "selectorBytes": [
          240,
          37,
          158,
          146
        ]
      },
      "group": "testing",
      "status": "stable",
      "safety": "safe"
    },
    {
      "func": {
        "id": "breakpoint_1",
        "description": "Writes a conditional breakpoint to jump to in the debugger.",
        "declaration": "function breakpoint(string calldata char, bool value) external;",
        "visibility": "external",
        "mutability": "",
        "signature": "breakpoint(string,bool)",
        "selector": "0xf7d39a8d",
        "selectorBytes": [
          247,
          211,
          154,
          141
        ]
      },
      "group": "testing",
      "status": "stable",
      "safety": "safe"
    },
    {
      "func": {
        "id": "broadcast_0",
        "description": "Has the next call (at this call depth only) create transactions that can later be signed and sent onchain.\nBroadcasting address is determined by checking the following in order:\n1. If `--sender` argument was provided, that address is used.\n2. If exactly one signer (e.g. private key, hw wallet, keystore) is set when `forge broadcast` is invoked, that signer is used.\n3. Otherwise, default foundry sender (1804c8AB1F12E6bbf3894d4083f33e07309d1f38) is used.",
        "declaration": "function broadcast() external;",
        "visibility": "external",
        "mutability": "",
        "signature": "broadcast()",
        "selector": "0xafc98040",
        "selectorBytes": [
          175,
          201,
          128,
          64
        ]
      },
      "group": "scripting",
      "status": "stable",
      "safety": "safe"
    },
    {
      "func": {
        "id": "broadcast_1",
        "description": "Has the next call (at this call depth only) create a transaction with the address provided\nas the sender that can later be signed and sent onchain.",
        "declaration": "function broadcast(address signer) external;",
        "visibility": "external",
        "mutability": "",
        "signature": "broadcast(address)",
        "selector": "0xe6962cdb",
        "selectorBytes": [
          230,
          150,
          44,
          219
        ]
      },
      "group": "scripting",
      "status": "stable",
      "safety": "safe"
    },
    {
      "func": {
        "id": "broadcast_2",
        "description": "Has the next call (at this call depth only) create a transaction with the private key\nprovided as the sender that can later be signed and sent onchain.",
        "declaration": "function broadcast(uint256 privateKey) external;",
        "visibility": "external",
        "mutability": "",
        "signature": "broadcast(uint256)",
        "selector": "0xf67a965b",
        "selectorBytes": [
          246,
          122,
          150,
          91
        ]
      },
      "group": "scripting",
      "status": "stable",
      "safety": "safe"
    },
    {
      "func": {
        "id": "chainId",
        "description": "Sets `block.chainid`.",
        "declaration": "function chainId(uint256 newChainId) external;",
        "visibility": "external",
        "mutability": "",
        "signature": "chainId(uint256)",
        "selector": "0x4049ddd2",
        "selectorBytes": [
          64,
          73,
          221,
          210
        ]
      },
      "group": "evm",
      "status": "stable",
      "safety": "unsafe"
    },
    {
      "func": {
        "id": "clearMockedCalls",
        "description": "Clears all mocked calls.",
        "declaration": "function clearMockedCalls() external;",
        "visibility": "external",
        "mutability": "",
        "signature": "clearMockedCalls()",
        "selector": "0x3fdf4e15",
        "selectorBytes": [
          63,
          223,
          78,
          21
        ]
      },
      "group": "evm",
      "status": "stable",
      "safety": "unsafe"
    },
    {
      "func": {
        "id": "closeFile",
        "description": "Closes file for reading, resetting the offset and allowing to read it from beginning with readLine.\n`path` is relative to the project root.",
        "declaration": "function closeFile(string calldata path) external;",
        "visibility": "external",
        "mutability": "",
        "signature": "closeFile(string)",
        "selector": "0x48c3241f",
        "selectorBytes": [
          72,
          195,
          36,
          31
        ]
      },
      "group": "filesystem",
      "status": "stable",
      "safety": "safe"
    },
    {
      "func": {
        "id": "coinbase",
        "description": "Sets `block.coinbase`.",
        "declaration": "function coinbase(address newCoinbase) external;",
        "visibility": "external",
        "mutability": "",
        "signature": "coinbase(address)",
        "selector": "0xff483c54",
        "selectorBytes": [
          255,
          72,
          60,
          84
        ]
      },
      "group": "evm",
      "status": "stable",
      "safety": "unsafe"
    },
    {
      "func": {
        "id": "computeCreate2Address_0",
        "description": "Compute the address of a contract created with CREATE2 using the given CREATE2 deployer.",
        "declaration": "function computeCreate2Address(bytes32 salt, bytes32 initCodeHash, address deployer) external pure returns (address);",
        "visibility": "external",
        "mutability": "pure",
        "signature": "computeCreate2Address(bytes32,bytes32,address)",
        "selector": "0xd323826a",
        "selectorBytes": [
          211,
          35,
          130,
          106
        ]
      },
      "group": "utilities",
      "status": "stable",
      "safety": "safe"
    },
    {
      "func": {
        "id": "computeCreate2Address_1",
        "description": "Compute the address of a contract created with CREATE2 using the default CREATE2 deployer.",
        "declaration": "function computeCreate2Address(bytes32 salt, bytes32 initCodeHash) external pure returns (address);",
        "visibility": "external",
        "mutability": "pure",
        "signature": "computeCreate2Address(bytes32,bytes32)",
        "selector": "0x890c283b",
        "selectorBytes": [
          137,
          12,
          40,
          59
        ]
      },
      "group": "utilities",
      "status": "stable",
      "safety": "safe"
    },
    {
      "func": {
        "id": "computeCreateAddress",
        "description": "Compute the address a contract will be deployed at for a given deployer address and nonce.",
        "declaration": "function computeCreateAddress(address deployer, uint256 nonce) external pure returns (address);",
        "visibility": "external",
        "mutability": "pure",
        "signature": "computeCreateAddress(address,uint256)",
        "selector": "0x74637a7a",
        "selectorBytes": [
          116,
          99,
          122,
          122
        ]
      },
      "group": "utilities",
      "status": "stable",
      "safety": "safe"
    },
    {
      "func": {
        "id": "cool",
        "description": "Marks the slots of an account and the account address as cold.",
        "declaration": "function cool(address target) external;",
        "visibility": "external",
        "mutability": "",
        "signature": "cool(address)",
        "selector": "0x40ff9f21",
        "selectorBytes": [
          64,
          255,
          159,
          33
        ]
      },
      "group": "evm",
      "status": "experimental",
      "safety": "unsafe"
    },
    {
      "func": {
        "id": "copyFile",
        "description": "Copies the contents of one file to another. This function will **overwrite** the contents of `to`.\nOn success, the total number of bytes copied is returned and it is equal to the length of the `to` file as reported by `metadata`.\nBoth `from` and `to` are relative to the project root.",
        "declaration": "function copyFile(string calldata from, string calldata to) external returns (uint64 copied);",
        "visibility": "external",
        "mutability": "",
        "signature": "copyFile(string,string)",
        "selector": "0xa54a87d8",
        "selectorBytes": [
          165,
          74,
          135,
          216
        ]
      },
      "group": "filesystem",
      "status": "stable",
      "safety": "safe"
    },
    {
      "func": {
        "id": "createDir",
        "description": "Creates a new, empty directory at the provided path.\nThis cheatcode will revert in the following situations, but is not limited to just these cases:\n- User lacks permissions to modify `path`.\n- A parent of the given path doesn't exist and `recursive` is false.\n- `path` already exists and `recursive` is false.\n`path` is relative to the project root.",
        "declaration": "function createDir(string calldata path, bool recursive) external;",
        "visibility": "external",
        "mutability": "",
        "signature": "createDir(string,bool)",
        "selector": "0x168b64d3",
        "selectorBytes": [
          22,
          139,
          100,
          211
        ]
      },
      "group": "filesystem",
      "status": "stable",
      "safety": "safe"
    },
    {
      "func": {
        "id": "createFork_0",
        "description": "Creates a new fork with the given endpoint and the _latest_ block and returns the identifier of the fork.",
        "declaration": "function createFork(string calldata urlOrAlias) external returns (uint256 forkId);",
        "visibility": "external",
        "mutability": "",
        "signature": "createFork(string)",
        "selector": "0x31ba3498",
        "selectorBytes": [
          49,
          186,
          52,
          152
        ]
      },
      "group": "evm",
      "status": "stable",
      "safety": "unsafe"
    },
    {
      "func": {
        "id": "createFork_1",
        "description": "Creates a new fork with the given endpoint and block and returns the identifier of the fork.",
        "declaration": "function createFork(string calldata urlOrAlias, uint256 blockNumber) external returns (uint256 forkId);",
        "visibility": "external",
        "mutability": "",
        "signature": "createFork(string,uint256)",
        "selector": "0x6ba3ba2b",
        "selectorBytes": [
          107,
          163,
          186,
          43
        ]
      },
      "group": "evm",
      "status": "stable",
      "safety": "unsafe"
    },
    {
      "func": {
        "id": "createFork_2",
        "description": "Creates a new fork with the given endpoint and at the block the given transaction was mined in,\nreplays all transaction mined in the block before the transaction, and returns the identifier of the fork.",
        "declaration": "function createFork(string calldata urlOrAlias, bytes32 txHash) external returns (uint256 forkId);",
        "visibility": "external",
        "mutability": "",
        "signature": "createFork(string,bytes32)",
        "selector": "0x7ca29682",
        "selectorBytes": [
          124,
          162,
          150,
          130
        ]
      },
      "group": "evm",
      "status": "stable",
      "safety": "unsafe"
    },
    {
      "func": {
        "id": "createSelectFork_0",
        "description": "Creates and also selects a new fork with the given endpoint and the latest block and returns the identifier of the fork.",
        "declaration": "function createSelectFork(string calldata urlOrAlias) external returns (uint256 forkId);",
        "visibility": "external",
        "mutability": "",
        "signature": "createSelectFork(string)",
        "selector": "0x98680034",
        "selectorBytes": [
          152,
          104,
          0,
          52
        ]
      },
      "group": "evm",
      "status": "stable",
      "safety": "unsafe"
    },
    {
      "func": {
        "id": "createSelectFork_1",
        "description": "Creates and also selects a new fork with the given endpoint and block and returns the identifier of the fork.",
        "declaration": "function createSelectFork(string calldata urlOrAlias, uint256 blockNumber) external returns (uint256 forkId);",
        "visibility": "external",
        "mutability": "",
        "signature": "createSelectFork(string,uint256)",
        "selector": "0x71ee464d",
        "selectorBytes": [
          113,
          238,
          70,
          77
        ]
      },
      "group": "evm",
      "status": "stable",
      "safety": "unsafe"
    },
    {
      "func": {
        "id": "createSelectFork_2",
        "description": "Creates and also selects new fork with the given endpoint and at the block the given transaction was mined in,\nreplays all transaction mined in the block before the transaction, returns the identifier of the fork.",
        "declaration": "function createSelectFork(string calldata urlOrAlias, bytes32 txHash) external returns (uint256 forkId);",
        "visibility": "external",
        "mutability": "",
        "signature": "createSelectFork(string,bytes32)",
        "selector": "0x84d52b7a",
        "selectorBytes": [
          132,
          213,
          43,
          122
        ]
      },
      "group": "evm",
      "status": "stable",
      "safety": "unsafe"
    },
    {
      "func": {
        "id": "createWallet_0",
        "description": "Derives a private key from the name, labels the account with that name, and returns the wallet.",
        "declaration": "function createWallet(string calldata walletLabel) external returns (Wallet memory wallet);",
        "visibility": "external",
        "mutability": "",
        "signature": "createWallet(string)",
        "selector": "0x7404f1d2",
        "selectorBytes": [
          116,
          4,
          241,
          210
        ]
      },
      "group": "utilities",
      "status": "stable",
      "safety": "safe"
    },
    {
      "func": {
        "id": "createWallet_1",
        "description": "Generates a wallet from the private key and returns the wallet.",
        "declaration": "function createWallet(uint256 privateKey) external returns (Wallet memory wallet);",
        "visibility": "external",
        "mutability": "",
        "signature": "createWallet(uint256)",
        "selector": "0x7a675bb6",
        "selectorBytes": [
          122,
          103,
          91,
          182
        ]
      },
      "group": "utilities",
      "status": "stable",
      "safety": "safe"
    },
    {
      "func": {
        "id": "createWallet_2",
        "description": "Generates a wallet from the private key, labels the account with that name, and returns the wallet.",
        "declaration": "function createWallet(uint256 privateKey, string calldata walletLabel) external returns (Wallet memory wallet);",
        "visibility": "external",
        "mutability": "",
        "signature": "createWallet(uint256,string)",
        "selector": "0xed7c5462",
        "selectorBytes": [
          237,
          124,
          84,
          98
        ]
      },
      "group": "utilities",
      "status": "stable",
      "safety": "safe"
    },
    {
      "func": {
        "id": "deal",
        "description": "Sets an address' balance.",
        "declaration": "function deal(address account, uint256 newBalance) external;",
        "visibility": "external",
        "mutability": "",
        "signature": "deal(address,uint256)",
        "selector": "0xc88a5e6d",
        "selectorBytes": [
          200,
          138,
          94,
          109
        ]
      },
      "group": "evm",
      "status": "stable",
      "safety": "unsafe"
    },
    {
      "func": {
        "id": "deleteSnapshot",
        "description": "Removes the snapshot with the given ID created by `snapshot`.\nTakes the snapshot ID to delete.\nReturns `true` if the snapshot was successfully deleted.\nReturns `false` if the snapshot does not exist.",
        "declaration": "function deleteSnapshot(uint256 snapshotId) external returns (bool success);",
        "visibility": "external",
        "mutability": "",
        "signature": "deleteSnapshot(uint256)",
        "selector": "0xa6368557",
        "selectorBytes": [
          166,
          54,
          133,
          87
        ]
      },
      "group": "evm",
      "status": "stable",
      "safety": "unsafe"
    },
    {
      "func": {
        "id": "deleteSnapshots",
        "description": "Removes _all_ snapshots previously created by `snapshot`.",
        "declaration": "function deleteSnapshots() external;",
        "visibility": "external",
        "mutability": "",
        "signature": "deleteSnapshots()",
        "selector": "0x421ae469",
        "selectorBytes": [
          66,
          26,
          228,
          105
        ]
      },
      "group": "evm",
      "status": "stable",
      "safety": "unsafe"
    },
    {
      "func": {
        "id": "deriveKey_0",
        "description": "Derive a private key from a provided mnenomic string (or mnenomic file path)\nat the derivation path `m/44'/60'/0'/0/{index}`.",
        "declaration": "function deriveKey(string calldata mnemonic, uint32 index) external pure returns (uint256 privateKey);",
        "visibility": "external",
        "mutability": "pure",
        "signature": "deriveKey(string,uint32)",
        "selector": "0x6229498b",
        "selectorBytes": [
          98,
          41,
          73,
          139
        ]
      },
      "group": "utilities",
      "status": "stable",
      "safety": "safe"
    },
    {
      "func": {
        "id": "deriveKey_1",
        "description": "Derive a private key from a provided mnenomic string (or mnenomic file path)\nat `{derivationPath}{index}`.",
        "declaration": "function deriveKey(string calldata mnemonic, string calldata derivationPath, uint32 index) external pure returns (uint256 privateKey);",
        "visibility": "external",
        "mutability": "pure",
        "signature": "deriveKey(string,string,uint32)",
        "selector": "0x6bcb2c1b",
        "selectorBytes": [
          107,
          203,
          44,
          27
        ]
      },
      "group": "utilities",
      "status": "stable",
      "safety": "safe"
    },
    {
      "func": {
        "id": "deriveKey_2",
        "description": "Derive a private key from a provided mnenomic string (or mnenomic file path) in the specified language\nat the derivation path `m/44'/60'/0'/0/{index}`.",
        "declaration": "function deriveKey(string calldata mnemonic, uint32 index, string calldata language) external pure returns (uint256 privateKey);",
        "visibility": "external",
        "mutability": "pure",
        "signature": "deriveKey(string,uint32,string)",
        "selector": "0x32c8176d",
        "selectorBytes": [
          50,
          200,
          23,
          109
        ]
      },
      "group": "utilities",
      "status": "stable",
      "safety": "safe"
    },
    {
      "func": {
        "id": "deriveKey_3",
        "description": "Derive a private key from a provided mnenomic string (or mnenomic file path) in the specified language\nat `{derivationPath}{index}`.",
        "declaration": "function deriveKey(string calldata mnemonic, string calldata derivationPath, uint32 index, string calldata language) external pure returns (uint256 privateKey);",
        "visibility": "external",
        "mutability": "pure",
        "signature": "deriveKey(string,string,uint32,string)",
        "selector": "0x29233b1f",
        "selectorBytes": [
          41,
          35,
          59,
          31
        ]
      },
      "group": "utilities",
      "status": "stable",
      "safety": "safe"
    },
    {
      "func": {
        "id": "difficulty",
        "description": "Sets `block.difficulty`.\nNot available on EVM versions from Paris onwards. Use `prevrandao` instead.\nReverts if used on unsupported EVM versions.",
        "declaration": "function difficulty(uint256 newDifficulty) external;",
        "visibility": "external",
        "mutability": "",
        "signature": "difficulty(uint256)",
        "selector": "0x46cc92d9",
        "selectorBytes": [
          70,
          204,
          146,
          217
        ]
      },
      "group": "evm",
      "status": "stable",
      "safety": "unsafe"
    },
    {
      "func": {
        "id": "dumpState",
        "description": "Dump a genesis JSON file's `allocs` to disk.",
        "declaration": "function dumpState(string calldata pathToStateJson) external;",
        "visibility": "external",
        "mutability": "",
        "signature": "dumpState(string)",
        "selector": "0x709ecd3f",
        "selectorBytes": [
          112,
          158,
          205,
          63
        ]
      },
      "group": "evm",
      "status": "stable",
      "safety": "unsafe"
    },
    {
      "func": {
        "id": "envAddress_0",
        "description": "Gets the environment variable `name` and parses it as `address`.\nReverts if the variable was not found or could not be parsed.",
        "declaration": "function envAddress(string calldata name) external view returns (address value);",
        "visibility": "external",
        "mutability": "view",
        "signature": "envAddress(string)",
        "selector": "0x350d56bf",
        "selectorBytes": [
          53,
          13,
          86,
          191
        ]
      },
      "group": "environment",
      "status": "stable",
      "safety": "safe"
    },
    {
      "func": {
        "id": "envAddress_1",
        "description": "Gets the environment variable `name` and parses it as an array of `address`, delimited by `delim`.\nReverts if the variable was not found or could not be parsed.",
        "declaration": "function envAddress(string calldata name, string calldata delim) external view returns (address[] memory value);",
        "visibility": "external",
        "mutability": "view",
        "signature": "envAddress(string,string)",
        "selector": "0xad31b9fa",
        "selectorBytes": [
          173,
          49,
          185,
          250
        ]
      },
      "group": "environment",
      "status": "stable",
      "safety": "safe"
    },
    {
      "func": {
        "id": "envBool_0",
        "description": "Gets the environment variable `name` and parses it as `bool`.\nReverts if the variable was not found or could not be parsed.",
        "declaration": "function envBool(string calldata name) external view returns (bool value);",
        "visibility": "external",
        "mutability": "view",
        "signature": "envBool(string)",
        "selector": "0x7ed1ec7d",
        "selectorBytes": [
          126,
          209,
          236,
          125
        ]
      },
      "group": "environment",
      "status": "stable",
      "safety": "safe"
    },
    {
      "func": {
        "id": "envBool_1",
        "description": "Gets the environment variable `name` and parses it as an array of `bool`, delimited by `delim`.\nReverts if the variable was not found or could not be parsed.",
        "declaration": "function envBool(string calldata name, string calldata delim) external view returns (bool[] memory value);",
        "visibility": "external",
        "mutability": "view",
        "signature": "envBool(string,string)",
        "selector": "0xaaaddeaf",
        "selectorBytes": [
          170,
          173,
          222,
          175
        ]
      },
      "group": "environment",
      "status": "stable",
      "safety": "safe"
    },
    {
      "func": {
        "id": "envBytes32_0",
        "description": "Gets the environment variable `name` and parses it as `bytes32`.\nReverts if the variable was not found or could not be parsed.",
        "declaration": "function envBytes32(string calldata name) external view returns (bytes32 value);",
        "visibility": "external",
        "mutability": "view",
        "signature": "envBytes32(string)",
        "selector": "0x97949042",
        "selectorBytes": [
          151,
          148,
          144,
          66
        ]
      },
      "group": "environment",
      "status": "stable",
      "safety": "safe"
    },
    {
      "func": {
        "id": "envBytes32_1",
        "description": "Gets the environment variable `name` and parses it as an array of `bytes32`, delimited by `delim`.\nReverts if the variable was not found or could not be parsed.",
        "declaration": "function envBytes32(string calldata name, string calldata delim) external view returns (bytes32[] memory value);",
        "visibility": "external",
        "mutability": "view",
        "signature": "envBytes32(string,string)",
        "selector": "0x5af231c1",
        "selectorBytes": [
          90,
          242,
          49,
          193
        ]
      },
      "group": "environment",
      "status": "stable",
      "safety": "safe"
    },
    {
      "func": {
        "id": "envBytes_0",
        "description": "Gets the environment variable `name` and parses it as `bytes`.\nReverts if the variable was not found or could not be parsed.",
        "declaration": "function envBytes(string calldata name) external view returns (bytes memory value);",
        "visibility": "external",
        "mutability": "view",
        "signature": "envBytes(string)",
        "selector": "0x4d7baf06",
        "selectorBytes": [
          77,
          123,
          175,
          6
        ]
      },
      "group": "environment",
      "status": "stable",
      "safety": "safe"
    },
    {
      "func": {
        "id": "envBytes_1",
        "description": "Gets the environment variable `name` and parses it as an array of `bytes`, delimited by `delim`.\nReverts if the variable was not found or could not be parsed.",
        "declaration": "function envBytes(string calldata name, string calldata delim) external view returns (bytes[] memory value);",
        "visibility": "external",
        "mutability": "view",
        "signature": "envBytes(string,string)",
        "selector": "0xddc2651b",
        "selectorBytes": [
          221,
          194,
          101,
          27
        ]
      },
      "group": "environment",
      "status": "stable",
      "safety": "safe"
    },
    {
      "func": {
        "id": "envExists",
        "description": "Gets the environment variable `name` and returns true if it exists, else returns false.",
        "declaration": "function envExists(string calldata name) external view returns (bool result);",
        "visibility": "external",
        "mutability": "view",
        "signature": "envExists(string)",
        "selector": "0xce8365f9",
        "selectorBytes": [
          206,
          131,
          101,
          249
        ]
      },
      "group": "environment",
      "status": "stable",
      "safety": "safe"
    },
    {
      "func": {
        "id": "envInt_0",
        "description": "Gets the environment variable `name` and parses it as `int256`.\nReverts if the variable was not found or could not be parsed.",
        "declaration": "function envInt(string calldata name) external view returns (int256 value);",
        "visibility": "external",
        "mutability": "view",
        "signature": "envInt(string)",
        "selector": "0x892a0c61",
        "selectorBytes": [
          137,
          42,
          12,
          97
        ]
      },
      "group": "environment",
      "status": "stable",
      "safety": "safe"
    },
    {
      "func": {
        "id": "envInt_1",
        "description": "Gets the environment variable `name` and parses it as an array of `int256`, delimited by `delim`.\nReverts if the variable was not found or could not be parsed.",
        "declaration": "function envInt(string calldata name, string calldata delim) external view returns (int256[] memory value);",
        "visibility": "external",
        "mutability": "view",
        "signature": "envInt(string,string)",
        "selector": "0x42181150",
        "selectorBytes": [
          66,
          24,
          17,
          80
        ]
      },
      "group": "environment",
      "status": "stable",
      "safety": "safe"
    },
    {
      "func": {
        "id": "envOr_0",
        "description": "Gets the environment variable `name` and parses it as `bool`.\nReverts if the variable could not be parsed.\nReturns `defaultValue` if the variable was not found.",
        "declaration": "function envOr(string calldata name, bool defaultValue) external view returns (bool value);",
        "visibility": "external",
        "mutability": "view",
        "signature": "envOr(string,bool)",
        "selector": "0x4777f3cf",
        "selectorBytes": [
          71,
          119,
          243,
          207
        ]
      },
      "group": "environment",
      "status": "stable",
      "safety": "safe"
    },
    {
      "func": {
        "id": "envOr_1",
        "description": "Gets the environment variable `name` and parses it as `uint256`.\nReverts if the variable could not be parsed.\nReturns `defaultValue` if the variable was not found.",
        "declaration": "function envOr(string calldata name, uint256 defaultValue) external view returns (uint256 value);",
        "visibility": "external",
        "mutability": "view",
        "signature": "envOr(string,uint256)",
        "selector": "0x5e97348f",
        "selectorBytes": [
          94,
          151,
          52,
          143
        ]
      },
      "group": "environment",
      "status": "stable",
      "safety": "safe"
    },
    {
      "func": {
        "id": "envOr_10",
        "description": "Gets the environment variable `name` and parses it as an array of `address`, delimited by `delim`.\nReverts if the variable could not be parsed.\nReturns `defaultValue` if the variable was not found.",
        "declaration": "function envOr(string calldata name, string calldata delim, address[] calldata defaultValue) external view returns (address[] memory value);",
        "visibility": "external",
        "mutability": "view",
        "signature": "envOr(string,string,address[])",
        "selector": "0xc74e9deb",
        "selectorBytes": [
          199,
          78,
          157,
          235
        ]
      },
      "group": "environment",
      "status": "stable",
      "safety": "safe"
    },
    {
      "func": {
        "id": "envOr_11",
        "description": "Gets the environment variable `name` and parses it as an array of `bytes32`, delimited by `delim`.\nReverts if the variable could not be parsed.\nReturns `defaultValue` if the variable was not found.",
        "declaration": "function envOr(string calldata name, string calldata delim, bytes32[] calldata defaultValue) external view returns (bytes32[] memory value);",
        "visibility": "external",
        "mutability": "view",
        "signature": "envOr(string,string,bytes32[])",
        "selector": "0x2281f367",
        "selectorBytes": [
          34,
          129,
          243,
          103
        ]
      },
      "group": "environment",
      "status": "stable",
      "safety": "safe"
    },
    {
      "func": {
        "id": "envOr_12",
        "description": "Gets the environment variable `name` and parses it as an array of `string`, delimited by `delim`.\nReverts if the variable could not be parsed.\nReturns `defaultValue` if the variable was not found.",
        "declaration": "function envOr(string calldata name, string calldata delim, string[] calldata defaultValue) external view returns (string[] memory value);",
        "visibility": "external",
        "mutability": "view",
        "signature": "envOr(string,string,string[])",
        "selector": "0x859216bc",
        "selectorBytes": [
          133,
          146,
          22,
          188
        ]
      },
      "group": "environment",
      "status": "stable",
      "safety": "safe"
    },
    {
      "func": {
        "id": "envOr_13",
        "description": "Gets the environment variable `name` and parses it as an array of `bytes`, delimited by `delim`.\nReverts if the variable could not be parsed.\nReturns `defaultValue` if the variable was not found.",
        "declaration": "function envOr(string calldata name, string calldata delim, bytes[] calldata defaultValue) external view returns (bytes[] memory value);",
        "visibility": "external",
        "mutability": "view",
        "signature": "envOr(string,string,bytes[])",
        "selector": "0x64bc3e64",
        "selectorBytes": [
          100,
          188,
          62,
          100
        ]
      },
      "group": "environment",
      "status": "stable",
      "safety": "safe"
    },
    {
      "func": {
        "id": "envOr_2",
        "description": "Gets the environment variable `name` and parses it as `int256`.\nReverts if the variable could not be parsed.\nReturns `defaultValue` if the variable was not found.",
        "declaration": "function envOr(string calldata name, int256 defaultValue) external view returns (int256 value);",
        "visibility": "external",
        "mutability": "view",
        "signature": "envOr(string,int256)",
        "selector": "0xbbcb713e",
        "selectorBytes": [
          187,
          203,
          113,
          62
        ]
      },
      "group": "environment",
      "status": "stable",
      "safety": "safe"
    },
    {
      "func": {
        "id": "envOr_3",
        "description": "Gets the environment variable `name` and parses it as `address`.\nReverts if the variable could not be parsed.\nReturns `defaultValue` if the variable was not found.",
        "declaration": "function envOr(string calldata name, address defaultValue) external view returns (address value);",
        "visibility": "external",
        "mutability": "view",
        "signature": "envOr(string,address)",
        "selector": "0x561fe540",
        "selectorBytes": [
          86,
          31,
          229,
          64
        ]
      },
      "group": "environment",
      "status": "stable",
      "safety": "safe"
    },
    {
      "func": {
        "id": "envOr_4",
        "description": "Gets the environment variable `name` and parses it as `bytes32`.\nReverts if the variable could not be parsed.\nReturns `defaultValue` if the variable was not found.",
        "declaration": "function envOr(string calldata name, bytes32 defaultValue) external view returns (bytes32 value);",
        "visibility": "external",
        "mutability": "view",
        "signature": "envOr(string,bytes32)",
        "selector": "0xb4a85892",
        "selectorBytes": [
          180,
          168,
          88,
          146
        ]
      },
      "group": "environment",
      "status": "stable",
      "safety": "safe"
    },
    {
      "func": {
        "id": "envOr_5",
        "description": "Gets the environment variable `name` and parses it as `string`.\nReverts if the variable could not be parsed.\nReturns `defaultValue` if the variable was not found.",
        "declaration": "function envOr(string calldata name, string calldata defaultValue) external view returns (string memory value);",
        "visibility": "external",
        "mutability": "view",
        "signature": "envOr(string,string)",
        "selector": "0xd145736c",
        "selectorBytes": [
          209,
          69,
          115,
          108
        ]
      },
      "group": "environment",
      "status": "stable",
      "safety": "safe"
    },
    {
      "func": {
        "id": "envOr_6",
        "description": "Gets the environment variable `name` and parses it as `bytes`.\nReverts if the variable could not be parsed.\nReturns `defaultValue` if the variable was not found.",
        "declaration": "function envOr(string calldata name, bytes calldata defaultValue) external view returns (bytes memory value);",
        "visibility": "external",
        "mutability": "view",
        "signature": "envOr(string,bytes)",
        "selector": "0xb3e47705",
        "selectorBytes": [
          179,
          228,
          119,
          5
        ]
      },
      "group": "environment",
      "status": "stable",
      "safety": "safe"
    },
    {
      "func": {
        "id": "envOr_7",
        "description": "Gets the environment variable `name` and parses it as an array of `bool`, delimited by `delim`.\nReverts if the variable could not be parsed.\nReturns `defaultValue` if the variable was not found.",
        "declaration": "function envOr(string calldata name, string calldata delim, bool[] calldata defaultValue) external view returns (bool[] memory value);",
        "visibility": "external",
        "mutability": "view",
        "signature": "envOr(string,string,bool[])",
        "selector": "0xeb85e83b",
        "selectorBytes": [
          235,
          133,
          232,
          59
        ]
      },
      "group": "environment",
      "status": "stable",
      "safety": "safe"
    },
    {
      "func": {
        "id": "envOr_8",
        "description": "Gets the environment variable `name` and parses it as an array of `uint256`, delimited by `delim`.\nReverts if the variable could not be parsed.\nReturns `defaultValue` if the variable was not found.",
        "declaration": "function envOr(string calldata name, string calldata delim, uint256[] calldata defaultValue) external view returns (uint256[] memory value);",
        "visibility": "external",
        "mutability": "view",
        "signature": "envOr(string,string,uint256[])",
        "selector": "0x74318528",
        "selectorBytes": [
          116,
          49,
          133,
          40
        ]
      },
      "group": "environment",
      "status": "stable",
      "safety": "safe"
    },
    {
      "func": {
        "id": "envOr_9",
        "description": "Gets the environment variable `name` and parses it as an array of `int256`, delimited by `delim`.\nReverts if the variable could not be parsed.\nReturns `defaultValue` if the variable was not found.",
        "declaration": "function envOr(string calldata name, string calldata delim, int256[] calldata defaultValue) external view returns (int256[] memory value);",
        "visibility": "external",
        "mutability": "view",
        "signature": "envOr(string,string,int256[])",
        "selector": "0x4700d74b",
        "selectorBytes": [
          71,
          0,
          215,
          75
        ]
      },
      "group": "environment",
      "status": "stable",
      "safety": "safe"
    },
    {
      "func": {
        "id": "envString_0",
        "description": "Gets the environment variable `name` and parses it as `string`.\nReverts if the variable was not found or could not be parsed.",
        "declaration": "function envString(string calldata name) external view returns (string memory value);",
        "visibility": "external",
        "mutability": "view",
        "signature": "envString(string)",
        "selector": "0xf877cb19",
        "selectorBytes": [
          248,
          119,
          203,
          25
        ]
      },
      "group": "environment",
      "status": "stable",
      "safety": "safe"
    },
    {
      "func": {
        "id": "envString_1",
        "description": "Gets the environment variable `name` and parses it as an array of `string`, delimited by `delim`.\nReverts if the variable was not found or could not be parsed.",
        "declaration": "function envString(string calldata name, string calldata delim) external view returns (string[] memory value);",
        "visibility": "external",
        "mutability": "view",
        "signature": "envString(string,string)",
        "selector": "0x14b02bc9",
        "selectorBytes": [
          20,
          176,
          43,
          201
        ]
      },
      "group": "environment",
      "status": "stable",
      "safety": "safe"
    },
    {
      "func": {
        "id": "envUint_0",
        "description": "Gets the environment variable `name` and parses it as `uint256`.\nReverts if the variable was not found or could not be parsed.",
        "declaration": "function envUint(string calldata name) external view returns (uint256 value);",
        "visibility": "external",
        "mutability": "view",
        "signature": "envUint(string)",
        "selector": "0xc1978d1f",
        "selectorBytes": [
          193,
          151,
          141,
          31
        ]
      },
      "group": "environment",
      "status": "stable",
      "safety": "safe"
    },
    {
      "func": {
        "id": "envUint_1",
        "description": "Gets the environment variable `name` and parses it as an array of `uint256`, delimited by `delim`.\nReverts if the variable was not found or could not be parsed.",
        "declaration": "function envUint(string calldata name, string calldata delim) external view returns (uint256[] memory value);",
        "visibility": "external",
        "mutability": "view",
        "signature": "envUint(string,string)",
        "selector": "0xf3dec099",
        "selectorBytes": [
          243,
          222,
          192,
          153
        ]
      },
      "group": "environment",
      "status": "stable",
      "safety": "safe"
    },
    {
      "func": {
        "id": "etch",
        "description": "Sets an address' code.",
        "declaration": "function etch(address target, bytes calldata newRuntimeBytecode) external;",
        "visibility": "external",
        "mutability": "",
        "signature": "etch(address,bytes)",
        "selector": "0xb4d6c782",
        "selectorBytes": [
          180,
          214,
          199,
          130
        ]
      },
      "group": "evm",
      "status": "stable",
      "safety": "unsafe"
    },
    {
      "func": {
        "id": "eth_getLogs",
        "description": "Gets all the logs according to specified filter.",
        "declaration": "function eth_getLogs(uint256 fromBlock, uint256 toBlock, address target, bytes32[] memory topics) external returns (EthGetLogs[] memory logs);",
        "visibility": "external",
        "mutability": "",
        "signature": "eth_getLogs(uint256,uint256,address,bytes32[])",
        "selector": "0x35e1349b",
        "selectorBytes": [
          53,
          225,
          52,
          155
        ]
      },
      "group": "evm",
      "status": "stable",
      "safety": "safe"
    },
    {
      "func": {
        "id": "exists",
        "description": "Returns true if the given path points to an existing entity, else returns false.",
        "declaration": "function exists(string calldata path) external returns (bool result);",
        "visibility": "external",
        "mutability": "",
        "signature": "exists(string)",
        "selector": "0x261a323e",
        "selectorBytes": [
          38,
          26,
          50,
          62
        ]
      },
      "group": "filesystem",
      "status": "stable",
      "safety": "safe"
    },
    {
      "func": {
        "id": "expectCallMinGas_0",
        "description": "Expect a call to an address with the specified `msg.value` and calldata, and a *minimum* amount of gas.",
        "declaration": "function expectCallMinGas(address callee, uint256 msgValue, uint64 minGas, bytes calldata data) external;",
        "visibility": "external",
        "mutability": "",
        "signature": "expectCallMinGas(address,uint256,uint64,bytes)",
        "selector": "0x08e4e116",
        "selectorBytes": [
          8,
          228,
          225,
          22
        ]
      },
      "group": "testing",
      "status": "stable",
      "safety": "unsafe"
    },
    {
      "func": {
        "id": "expectCallMinGas_1",
        "description": "Expect given number of calls to an address with the specified `msg.value` and calldata, and a *minimum* amount of gas.",
        "declaration": "function expectCallMinGas(address callee, uint256 msgValue, uint64 minGas, bytes calldata data, uint64 count) external;",
        "visibility": "external",
        "mutability": "",
        "signature": "expectCallMinGas(address,uint256,uint64,bytes,uint64)",
        "selector": "0xe13a1834",
        "selectorBytes": [
          225,
          58,
          24,
          52
        ]
      },
      "group": "testing",
      "status": "stable",
      "safety": "unsafe"
    },
    {
      "func": {
        "id": "expectCall_0",
        "description": "Expects a call to an address with the specified calldata.\nCalldata can either be a strict or a partial match.",
        "declaration": "function expectCall(address callee, bytes calldata data) external;",
        "visibility": "external",
        "mutability": "",
        "signature": "expectCall(address,bytes)",
        "selector": "0xbd6af434",
        "selectorBytes": [
          189,
          106,
          244,
          52
        ]
      },
      "group": "testing",
      "status": "stable",
      "safety": "unsafe"
    },
    {
      "func": {
        "id": "expectCall_1",
        "description": "Expects given number of calls to an address with the specified calldata.",
        "declaration": "function expectCall(address callee, bytes calldata data, uint64 count) external;",
        "visibility": "external",
        "mutability": "",
        "signature": "expectCall(address,bytes,uint64)",
        "selector": "0xc1adbbff",
        "selectorBytes": [
          193,
          173,
          187,
          255
        ]
      },
      "group": "testing",
      "status": "stable",
      "safety": "unsafe"
    },
    {
      "func": {
        "id": "expectCall_2",
        "description": "Expects a call to an address with the specified `msg.value` and calldata.",
        "declaration": "function expectCall(address callee, uint256 msgValue, bytes calldata data) external;",
        "visibility": "external",
        "mutability": "",
        "signature": "expectCall(address,uint256,bytes)",
        "selector": "0xf30c7ba3",
        "selectorBytes": [
          243,
          12,
          123,
          163
        ]
      },
      "group": "testing",
      "status": "stable",
      "safety": "unsafe"
    },
    {
      "func": {
        "id": "expectCall_3",
        "description": "Expects given number of calls to an address with the specified `msg.value` and calldata.",
        "declaration": "function expectCall(address callee, uint256 msgValue, bytes calldata data, uint64 count) external;",
        "visibility": "external",
        "mutability": "",
        "signature": "expectCall(address,uint256,bytes,uint64)",
        "selector": "0xa2b1a1ae",
        "selectorBytes": [
          162,
          177,
          161,
          174
        ]
      },
      "group": "testing",
      "status": "stable",
      "safety": "unsafe"
    },
    {
      "func": {
        "id": "expectCall_4",
        "description": "Expect a call to an address with the specified `msg.value`, gas, and calldata.",
        "declaration": "function expectCall(address callee, uint256 msgValue, uint64 gas, bytes calldata data) external;",
        "visibility": "external",
        "mutability": "",
        "signature": "expectCall(address,uint256,uint64,bytes)",
        "selector": "0x23361207",
        "selectorBytes": [
          35,
          54,
          18,
          7
        ]
      },
      "group": "testing",
      "status": "stable",
      "safety": "unsafe"
    },
    {
      "func": {
        "id": "expectCall_5",
        "description": "Expects given number of calls to an address with the specified `msg.value`, gas, and calldata.",
        "declaration": "function expectCall(address callee, uint256 msgValue, uint64 gas, bytes calldata data, uint64 count) external;",
        "visibility": "external",
        "mutability": "",
        "signature": "expectCall(address,uint256,uint64,bytes,uint64)",
        "selector": "0x65b7b7cc",
        "selectorBytes": [
          101,
          183,
          183,
          204
        ]
      },
      "group": "testing",
      "status": "stable",
      "safety": "unsafe"
    },
    {
      "func": {
        "id": "expectEmit_0",
        "description": "Prepare an expected log with (bool checkTopic1, bool checkTopic2, bool checkTopic3, bool checkData.).\nCall this function, then emit an event, then call a function. Internally after the call, we check if\nlogs were emitted in the expected order with the expected topics and data (as specified by the booleans).",
        "declaration": "function expectEmit(bool checkTopic1, bool checkTopic2, bool checkTopic3, bool checkData) external;",
        "visibility": "external",
        "mutability": "",
        "signature": "expectEmit(bool,bool,bool,bool)",
        "selector": "0x491cc7c2",
        "selectorBytes": [
          73,
          28,
          199,
          194
        ]
      },
      "group": "testing",
      "status": "stable",
      "safety": "unsafe"
    },
    {
      "func": {
        "id": "expectEmit_1",
        "description": "Same as the previous method, but also checks supplied address against emitting contract.",
        "declaration": "function expectEmit(bool checkTopic1, bool checkTopic2, bool checkTopic3, bool checkData, address emitter) external;",
        "visibility": "external",
        "mutability": "",
        "signature": "expectEmit(bool,bool,bool,bool,address)",
        "selector": "0x81bad6f3",
        "selectorBytes": [
          129,
          186,
          214,
          243
        ]
      },
      "group": "testing",
      "status": "stable",
      "safety": "unsafe"
    },
    {
      "func": {
        "id": "expectEmit_2",
        "description": "Prepare an expected log with all topic and data checks enabled.\nCall this function, then emit an event, then call a function. Internally after the call, we check if\nlogs were emitted in the expected order with the expected topics and data.",
        "declaration": "function expectEmit() external;",
        "visibility": "external",
        "mutability": "",
        "signature": "expectEmit()",
        "selector": "0x440ed10d",
        "selectorBytes": [
          68,
          14,
          209,
          13
        ]
      },
      "group": "testing",
      "status": "stable",
      "safety": "unsafe"
    },
    {
      "func": {
        "id": "expectEmit_3",
        "description": "Same as the previous method, but also checks supplied address against emitting contract.",
        "declaration": "function expectEmit(address emitter) external;",
        "visibility": "external",
        "mutability": "",
        "signature": "expectEmit(address)",
        "selector": "0x86b9620d",
        "selectorBytes": [
          134,
          185,
          98,
          13
        ]
      },
      "group": "testing",
      "status": "stable",
      "safety": "unsafe"
    },
    {
      "func": {
        "id": "expectRevert_0",
        "description": "Expects an error on next call with any revert data.",
        "declaration": "function expectRevert() external;",
        "visibility": "external",
        "mutability": "",
        "signature": "expectRevert()",
        "selector": "0xf4844814",
        "selectorBytes": [
          244,
          132,
          72,
          20
        ]
      },
      "group": "testing",
      "status": "stable",
      "safety": "unsafe"
    },
    {
      "func": {
        "id": "expectRevert_1",
        "description": "Expects an error on next call that starts with the revert data.",
        "declaration": "function expectRevert(bytes4 revertData) external;",
        "visibility": "external",
        "mutability": "",
        "signature": "expectRevert(bytes4)",
        "selector": "0xc31eb0e0",
        "selectorBytes": [
          195,
          30,
          176,
          224
        ]
      },
      "group": "testing",
      "status": "stable",
      "safety": "unsafe"
    },
    {
      "func": {
        "id": "expectRevert_2",
        "description": "Expects an error on next call that exactly matches the revert data.",
        "declaration": "function expectRevert(bytes calldata revertData) external;",
        "visibility": "external",
        "mutability": "",
        "signature": "expectRevert(bytes)",
        "selector": "0xf28dceb3",
        "selectorBytes": [
          242,
          141,
          206,
          179
        ]
      },
      "group": "testing",
      "status": "stable",
      "safety": "unsafe"
    },
    {
      "func": {
        "id": "expectSafeMemory",
        "description": "Only allows memory writes to offsets [0x00, 0x60) ∪ [min, max) in the current subcontext. If any other\nmemory is written to, the test will fail. Can be called multiple times to add more ranges to the set.",
        "declaration": "function expectSafeMemory(uint64 min, uint64 max) external;",
        "visibility": "external",
        "mutability": "",
        "signature": "expectSafeMemory(uint64,uint64)",
        "selector": "0x6d016688",
        "selectorBytes": [
          109,
          1,
          102,
          136
        ]
      },
      "group": "testing",
      "status": "stable",
      "safety": "unsafe"
    },
    {
      "func": {
        "id": "expectSafeMemoryCall",
        "description": "Only allows memory writes to offsets [0x00, 0x60) ∪ [min, max) in the next created subcontext.\nIf any other memory is written to, the test will fail. Can be called multiple times to add more ranges\nto the set.",
        "declaration": "function expectSafeMemoryCall(uint64 min, uint64 max) external;",
        "visibility": "external",
        "mutability": "",
        "signature": "expectSafeMemoryCall(uint64,uint64)",
        "selector": "0x05838bf4",
        "selectorBytes": [
          5,
          131,
          139,
          244
        ]
      },
      "group": "testing",
      "status": "stable",
      "safety": "unsafe"
    },
    {
      "func": {
        "id": "fee",
        "description": "Sets `block.basefee`.",
        "declaration": "function fee(uint256 newBasefee) external;",
        "visibility": "external",
        "mutability": "",
        "signature": "fee(uint256)",
        "selector": "0x39b37ab0",
        "selectorBytes": [
          57,
          179,
          122,
          176
        ]
      },
      "group": "evm",
      "status": "stable",
      "safety": "unsafe"
    },
    {
      "func": {
        "id": "ffi",
        "description": "Performs a foreign function call via the terminal.",
        "declaration": "function ffi(string[] calldata commandInput) external returns (bytes memory result);",
        "visibility": "external",
        "mutability": "",
        "signature": "ffi(string[])",
        "selector": "0x89160467",
        "selectorBytes": [
          137,
          22,
          4,
          103
        ]
      },
      "group": "filesystem",
      "status": "stable",
      "safety": "safe"
    },
    {
      "func": {
        "id": "fsMetadata",
        "description": "Given a path, query the file system to get information about a file, directory, etc.",
        "declaration": "function fsMetadata(string calldata path) external view returns (FsMetadata memory metadata);",
        "visibility": "external",
        "mutability": "view",
        "signature": "fsMetadata(string)",
        "selector": "0xaf368a08",
        "selectorBytes": [
          175,
          54,
          138,
          8
        ]
      },
      "group": "filesystem",
      "status": "stable",
      "safety": "safe"
    },
    {
      "func": {
        "id": "getBlobBaseFee",
        "description": "Gets the current `block.blobbasefee`.\nYou should use this instead of `block.blobbasefee` if you use `vm.blobBaseFee`, as `block.blobbasefee` is assumed to be constant across a transaction,\nand as a result will get optimized out by the compiler.\nSee https://github.com/foundry-rs/foundry/issues/6180",
        "declaration": "function getBlobBaseFee() external view returns (uint256 blobBaseFee);",
        "visibility": "external",
        "mutability": "view",
        "signature": "getBlobBaseFee()",
        "selector": "0x1f6d6ef7",
        "selectorBytes": [
          31,
          109,
          110,
          247
        ]
      },
      "group": "evm",
      "status": "stable",
      "safety": "safe"
    },
    {
      "func": {
        "id": "getBlockNumber",
        "description": "Gets the current `block.number`.\nYou should use this instead of `block.number` if you use `vm.roll`, as `block.number` is assumed to be constant across a transaction,\nand as a result will get optimized out by the compiler.\nSee https://github.com/foundry-rs/foundry/issues/6180",
        "declaration": "function getBlockNumber() external view returns (uint256 height);",
        "visibility": "external",
        "mutability": "view",
        "signature": "getBlockNumber()",
        "selector": "0x42cbb15c",
        "selectorBytes": [
          66,
          203,
          177,
          92
        ]
      },
      "group": "evm",
      "status": "stable",
      "safety": "safe"
    },
    {
      "func": {
        "id": "getBlockTimestamp",
        "description": "Gets the current `block.timestamp`.\nYou should use this instead of `block.timestamp` if you use `vm.warp`, as `block.timestamp` is assumed to be constant across a transaction,\nand as a result will get optimized out by the compiler.\nSee https://github.com/foundry-rs/foundry/issues/6180",
        "declaration": "function getBlockTimestamp() external view returns (uint256 timestamp);",
        "visibility": "external",
        "mutability": "view",
        "signature": "getBlockTimestamp()",
        "selector": "0x796b89b9",
        "selectorBytes": [
          121,
          107,
          137,
          185
        ]
      },
      "group": "evm",
      "status": "stable",
      "safety": "safe"
    },
    {
      "func": {
        "id": "getCode",
        "description": "Gets the creation bytecode from an artifact file. Takes in the relative path to the json file or the path to the\nartifact in the form of <path>:<contract>:<version> where <contract> and <version> parts are optional.",
        "declaration": "function getCode(string calldata artifactPath) external view returns (bytes memory creationBytecode);",
        "visibility": "external",
        "mutability": "view",
        "signature": "getCode(string)",
        "selector": "0x8d1cc925",
        "selectorBytes": [
          141,
          28,
          201,
          37
        ]
      },
      "group": "filesystem",
      "status": "stable",
      "safety": "safe"
    },
    {
      "func": {
        "id": "getDeployedCode",
        "description": "Gets the deployed bytecode from an artifact file. Takes in the relative path to the json file or the path to the\nartifact in the form of <path>:<contract>:<version> where <contract> and <version> parts are optional.",
        "declaration": "function getDeployedCode(string calldata artifactPath) external view returns (bytes memory runtimeBytecode);",
        "visibility": "external",
        "mutability": "view",
        "signature": "getDeployedCode(string)",
        "selector": "0x3ebf73b4",
        "selectorBytes": [
          62,
          191,
          115,
          180
        ]
      },
      "group": "filesystem",
      "status": "stable",
      "safety": "safe"
    },
    {
      "func": {
        "id": "getLabel",
        "description": "Gets the label for the specified address.",
        "declaration": "function getLabel(address account) external view returns (string memory currentLabel);",
        "visibility": "external",
        "mutability": "view",
        "signature": "getLabel(address)",
        "selector": "0x28a249b0",
        "selectorBytes": [
          40,
          162,
          73,
          176
        ]
      },
      "group": "utilities",
      "status": "stable",
      "safety": "safe"
    },
    {
      "func": {
        "id": "getMappingKeyAndParentOf",
        "description": "Gets the map key and parent of a mapping at a given slot, for a given address.",
        "declaration": "function getMappingKeyAndParentOf(address target, bytes32 elementSlot) external returns (bool found, bytes32 key, bytes32 parent);",
        "visibility": "external",
        "mutability": "",
        "signature": "getMappingKeyAndParentOf(address,bytes32)",
        "selector": "0x876e24e6",
        "selectorBytes": [
          135,
          110,
          36,
          230
        ]
      },
      "group": "evm",
      "status": "stable",
      "safety": "safe"
    },
    {
      "func": {
        "id": "getMappingLength",
        "description": "Gets the number of elements in the mapping at the given slot, for a given address.",
        "declaration": "function getMappingLength(address target, bytes32 mappingSlot) external returns (uint256 length);",
        "visibility": "external",
        "mutability": "",
        "signature": "getMappingLength(address,bytes32)",
        "selector": "0x2f2fd63f",
        "selectorBytes": [
          47,
          47,
          214,
          63
        ]
      },
      "group": "evm",
      "status": "stable",
      "safety": "safe"
    },
    {
      "func": {
        "id": "getMappingSlotAt",
        "description": "Gets the elements at index idx of the mapping at the given slot, for a given address. The\nindex must be less than the length of the mapping (i.e. the number of keys in the mapping).",
        "declaration": "function getMappingSlotAt(address target, bytes32 mappingSlot, uint256 idx) external returns (bytes32 value);",
        "visibility": "external",
        "mutability": "",
        "signature": "getMappingSlotAt(address,bytes32,uint256)",
        "selector": "0xebc73ab4",
        "selectorBytes": [
          235,
          199,
          58,
          180
        ]
      },
      "group": "evm",
      "status": "stable",
      "safety": "safe"
    },
    {
      "func": {
        "id": "getNonce_0",
        "description": "Gets the nonce of an account.",
        "declaration": "function getNonce(address account) external view returns (uint64 nonce);",
        "visibility": "external",
        "mutability": "view",
        "signature": "getNonce(address)",
        "selector": "0x2d0335ab",
        "selectorBytes": [
          45,
          3,
          53,
          171
        ]
      },
      "group": "evm",
      "status": "stable",
      "safety": "safe"
    },
    {
      "func": {
        "id": "getNonce_1",
        "description": "Get a `Wallet`'s nonce.",
        "declaration": "function getNonce(Wallet calldata wallet) external returns (uint64 nonce);",
        "visibility": "external",
        "mutability": "",
        "signature": "getNonce((address,uint256,uint256,uint256))",
        "selector": "0xa5748aad",
        "selectorBytes": [
          165,
          116,
          138,
          173
        ]
      },
      "group": "utilities",
      "status": "stable",
      "safety": "safe"
    },
    {
      "func": {
        "id": "getRecordedLogs",
        "description": "Gets all the recorded logs.",
        "declaration": "function getRecordedLogs() external returns (Log[] memory logs);",
        "visibility": "external",
        "mutability": "",
        "signature": "getRecordedLogs()",
        "selector": "0x191553a4",
        "selectorBytes": [
          25,
          21,
          83,
          164
        ]
      },
      "group": "evm",
      "status": "stable",
      "safety": "safe"
    },
    {
      "func": {
        "id": "indexOf",
        "description": "Returns the index of the first occurrence of a `key` in an `input` string.\nReturns `NOT_FOUND` (i.e. `type(uint256).max`) if the `key` is not found.\nReturns 0 in case of an empty `key`.",
        "declaration": "function indexOf(string calldata input, string calldata key) external pure returns (uint256);",
        "visibility": "external",
        "mutability": "pure",
        "signature": "indexOf(string,string)",
        "selector": "0x8a0807b7",
        "selectorBytes": [
          138,
          8,
          7,
          183
        ]
      },
      "group": "string",
      "status": "stable",
      "safety": "safe"
    },
    {
      "func": {
        "id": "isContext",
        "description": "Returns true if `forge` command was executed in given context.",
        "declaration": "function isContext(ForgeContext context) external view returns (bool result);",
        "visibility": "external",
        "mutability": "view",
        "signature": "isContext(uint8)",
        "selector": "0x64af255d",
        "selectorBytes": [
          100,
          175,
          37,
          93
        ]
      },
      "group": "environment",
      "status": "stable",
      "safety": "safe"
    },
    {
      "func": {
        "id": "isDir",
        "description": "Returns true if the path exists on disk and is pointing at a directory, else returns false.",
        "declaration": "function isDir(string calldata path) external returns (bool result);",
        "visibility": "external",
        "mutability": "",
        "signature": "isDir(string)",
        "selector": "0x7d15d019",
        "selectorBytes": [
          125,
          21,
          208,
          25
        ]
      },
      "group": "filesystem",
      "status": "stable",
      "safety": "safe"
    },
    {
      "func": {
        "id": "isFile",
        "description": "Returns true if the path exists on disk and is pointing at a regular file, else returns false.",
        "declaration": "function isFile(string calldata path) external returns (bool result);",
        "visibility": "external",
        "mutability": "",
        "signature": "isFile(string)",
        "selector": "0xe0eb04d4",
        "selectorBytes": [
          224,
          235,
          4,
          212
        ]
      },
      "group": "filesystem",
      "status": "stable",
      "safety": "safe"
    },
    {
      "func": {
        "id": "isPersistent",
        "description": "Returns true if the account is marked as persistent.",
        "declaration": "function isPersistent(address account) external view returns (bool persistent);",
        "visibility": "external",
        "mutability": "view",
        "signature": "isPersistent(address)",
        "selector": "0xd92d8efd",
        "selectorBytes": [
          217,
          45,
          142,
          253
        ]
      },
      "group": "evm",
      "status": "stable",
      "safety": "unsafe"
    },
    {
      "func": {
        "id": "keyExists",
        "description": "Checks if `key` exists in a JSON object\n`keyExists` is being deprecated in favor of `keyExistsJson`. It will be removed in future versions.",
        "declaration": "function keyExists(string calldata json, string calldata key) external view returns (bool);",
        "visibility": "external",
        "mutability": "view",
        "signature": "keyExists(string,string)",
        "selector": "0x528a683c",
        "selectorBytes": [
          82,
          138,
          104,
          60
        ]
      },
      "group": "json",
      "status": "deprecated",
      "safety": "safe"
    },
    {
      "func": {
        "id": "keyExistsJson",
        "description": "Checks if `key` exists in a JSON object.",
        "declaration": "function keyExistsJson(string calldata json, string calldata key) external view returns (bool);",
        "visibility": "external",
        "mutability": "view",
        "signature": "keyExistsJson(string,string)",
        "selector": "0xdb4235f6",
        "selectorBytes": [
          219,
          66,
          53,
          246
        ]
      },
      "group": "json",
      "status": "stable",
      "safety": "safe"
    },
    {
      "func": {
        "id": "keyExistsToml",
        "description": "Checks if `key` exists in a TOML table.",
        "declaration": "function keyExistsToml(string calldata toml, string calldata key) external view returns (bool);",
        "visibility": "external",
        "mutability": "view",
        "signature": "keyExistsToml(string,string)",
        "selector": "0x600903ad",
        "selectorBytes": [
          96,
          9,
          3,
          173
        ]
      },
      "group": "toml",
      "status": "stable",
      "safety": "safe"
    },
    {
      "func": {
        "id": "label",
        "description": "Labels an address in call traces.",
        "declaration": "function label(address account, string calldata newLabel) external;",
        "visibility": "external",
        "mutability": "",
        "signature": "label(address,string)",
        "selector": "0xc657c718",
        "selectorBytes": [
          198,
          87,
          199,
          24
        ]
      },
      "group": "utilities",
      "status": "stable",
      "safety": "safe"
    },
    {
      "func": {
        "id": "lastCallGas",
        "description": "Gets the gas used in the last call.",
        "declaration": "function lastCallGas() external view returns (Gas memory gas);",
        "visibility": "external",
        "mutability": "view",
        "signature": "lastCallGas()",
        "selector": "0x2b589b28",
        "selectorBytes": [
          43,
          88,
          155,
          40
        ]
      },
      "group": "evm",
      "status": "stable",
      "safety": "safe"
    },
    {
      "func": {
        "id": "load",
        "description": "Loads a storage slot from an address.",
        "declaration": "function load(address target, bytes32 slot) external view returns (bytes32 data);",
        "visibility": "external",
        "mutability": "view",
        "signature": "load(address,bytes32)",
        "selector": "0x667f9d70",
        "selectorBytes": [
          102,
          127,
          157,
          112
        ]
      },
      "group": "evm",
      "status": "stable",
      "safety": "safe"
    },
    {
      "func": {
        "id": "loadAllocs",
        "description": "Load a genesis JSON file's `allocs` into the in-memory revm state.",
        "declaration": "function loadAllocs(string calldata pathToAllocsJson) external;",
        "visibility": "external",
        "mutability": "",
        "signature": "loadAllocs(string)",
        "selector": "0xb3a056d7",
        "selectorBytes": [
          179,
          160,
          86,
          215
        ]
      },
      "group": "evm",
      "status": "stable",
      "safety": "unsafe"
    },
    {
      "func": {
        "id": "makePersistent_0",
        "description": "Marks that the account(s) should use persistent storage across fork swaps in a multifork setup\nMeaning, changes made to the state of this account will be kept when switching forks.",
        "declaration": "function makePersistent(address account) external;",
        "visibility": "external",
        "mutability": "",
        "signature": "makePersistent(address)",
        "selector": "0x57e22dde",
        "selectorBytes": [
          87,
          226,
          45,
          222
        ]
      },
      "group": "evm",
      "status": "stable",
      "safety": "unsafe"
    },
    {
      "func": {
        "id": "makePersistent_1",
        "description": "See `makePersistent(address)`.",
        "declaration": "function makePersistent(address account0, address account1) external;",
        "visibility": "external",
        "mutability": "",
        "signature": "makePersistent(address,address)",
        "selector": "0x4074e0a8",
        "selectorBytes": [
          64,
          116,
          224,
          168
        ]
      },
      "group": "evm",
      "status": "stable",
      "safety": "unsafe"
    },
    {
      "func": {
        "id": "makePersistent_2",
        "description": "See `makePersistent(address)`.",
        "declaration": "function makePersistent(address account0, address account1, address account2) external;",
        "visibility": "external",
        "mutability": "",
        "signature": "makePersistent(address,address,address)",
        "selector": "0xefb77a75",
        "selectorBytes": [
          239,
          183,
          122,
          117
        ]
      },
      "group": "evm",
      "status": "stable",
      "safety": "unsafe"
    },
    {
      "func": {
        "id": "makePersistent_3",
        "description": "See `makePersistent(address)`.",
        "declaration": "function makePersistent(address[] calldata accounts) external;",
        "visibility": "external",
        "mutability": "",
        "signature": "makePersistent(address[])",
        "selector": "0x1d9e269e",
        "selectorBytes": [
          29,
          158,
          38,
          158
        ]
      },
      "group": "evm",
      "status": "stable",
      "safety": "unsafe"
    },
    {
      "func": {
        "id": "mockCallRevert_0",
        "description": "Reverts a call to an address with specified revert data.",
        "declaration": "function mockCallRevert(address callee, bytes calldata data, bytes calldata revertData) external;",
        "visibility": "external",
        "mutability": "",
        "signature": "mockCallRevert(address,bytes,bytes)",
        "selector": "0xdbaad147",
        "selectorBytes": [
          219,
          170,
          209,
          71
        ]
      },
      "group": "evm",
      "status": "stable",
      "safety": "unsafe"
    },
    {
      "func": {
        "id": "mockCallRevert_1",
        "description": "Reverts a call to an address with a specific `msg.value`, with specified revert data.",
        "declaration": "function mockCallRevert(address callee, uint256 msgValue, bytes calldata data, bytes calldata revertData) external;",
        "visibility": "external",
        "mutability": "",
        "signature": "mockCallRevert(address,uint256,bytes,bytes)",
        "selector": "0xd23cd037",
        "selectorBytes": [
          210,
          60,
          208,
          55
        ]
      },
      "group": "evm",
      "status": "stable",
      "safety": "unsafe"
    },
    {
      "func": {
        "id": "mockCall_0",
        "description": "Mocks a call to an address, returning specified data.\nCalldata can either be strict or a partial match, e.g. if you only\npass a Solidity selector to the expected calldata, then the entire Solidity\nfunction will be mocked.",
        "declaration": "function mockCall(address callee, bytes calldata data, bytes calldata returnData) external;",
        "visibility": "external",
        "mutability": "",
        "signature": "mockCall(address,bytes,bytes)",
        "selector": "0xb96213e4",
        "selectorBytes": [
          185,
          98,
          19,
          228
        ]
      },
      "group": "evm",
      "status": "stable",
      "safety": "unsafe"
    },
    {
      "func": {
        "id": "mockCall_1",
        "description": "Mocks a call to an address with a specific `msg.value`, returning specified data.\nCalldata match takes precedence over `msg.value` in case of ambiguity.",
        "declaration": "function mockCall(address callee, uint256 msgValue, bytes calldata data, bytes calldata returnData) external;",
        "visibility": "external",
        "mutability": "",
        "signature": "mockCall(address,uint256,bytes,bytes)",
        "selector": "0x81409b91",
        "selectorBytes": [
          129,
          64,
          155,
          145
        ]
      },
      "group": "evm",
      "status": "stable",
      "safety": "unsafe"
    },
    {
      "func": {
        "id": "parseAddress",
        "description": "Parses the given `string` into an `address`.",
        "declaration": "function parseAddress(string calldata stringifiedValue) external pure returns (address parsedValue);",
        "visibility": "external",
        "mutability": "pure",
        "signature": "parseAddress(string)",
        "selector": "0xc6ce059d",
        "selectorBytes": [
          198,
          206,
          5,
          157
        ]
      },
      "group": "string",
      "status": "stable",
      "safety": "safe"
    },
    {
      "func": {
        "id": "parseBool",
        "description": "Parses the given `string` into a `bool`.",
        "declaration": "function parseBool(string calldata stringifiedValue) external pure returns (bool parsedValue);",
        "visibility": "external",
        "mutability": "pure",
        "signature": "parseBool(string)",
        "selector": "0x974ef924",
        "selectorBytes": [
          151,
          78,
          249,
          36
        ]
      },
      "group": "string",
      "status": "stable",
      "safety": "safe"
    },
    {
      "func": {
        "id": "parseBytes",
        "description": "Parses the given `string` into `bytes`.",
        "declaration": "function parseBytes(string calldata stringifiedValue) external pure returns (bytes memory parsedValue);",
        "visibility": "external",
        "mutability": "pure",
        "signature": "parseBytes(string)",
        "selector": "0x8f5d232d",
        "selectorBytes": [
          143,
          93,
          35,
          45
        ]
      },
      "group": "string",
      "status": "stable",
      "safety": "safe"
    },
    {
      "func": {
        "id": "parseBytes32",
        "description": "Parses the given `string` into a `bytes32`.",
        "declaration": "function parseBytes32(string calldata stringifiedValue) external pure returns (bytes32 parsedValue);",
        "visibility": "external",
        "mutability": "pure",
        "signature": "parseBytes32(string)",
        "selector": "0x087e6e81",
        "selectorBytes": [
          8,
          126,
          110,
          129
        ]
      },
      "group": "string",
      "status": "stable",
      "safety": "safe"
    },
    {
      "func": {
        "id": "parseInt",
        "description": "Parses the given `string` into a `int256`.",
        "declaration": "function parseInt(string calldata stringifiedValue) external pure returns (int256 parsedValue);",
        "visibility": "external",
        "mutability": "pure",
        "signature": "parseInt(string)",
        "selector": "0x42346c5e",
        "selectorBytes": [
          66,
          52,
          108,
          94
        ]
      },
      "group": "string",
      "status": "stable",
      "safety": "safe"
    },
    {
      "func": {
        "id": "parseJsonAddress",
        "description": "Parses a string of JSON data at `key` and coerces it to `address`.",
        "declaration": "function parseJsonAddress(string calldata json, string calldata key) external pure returns (address);",
        "visibility": "external",
        "mutability": "pure",
        "signature": "parseJsonAddress(string,string)",
        "selector": "0x1e19e657",
        "selectorBytes": [
          30,
          25,
          230,
          87
        ]
      },
      "group": "json",
      "status": "stable",
      "safety": "safe"
    },
    {
      "func": {
        "id": "parseJsonAddressArray",
        "description": "Parses a string of JSON data at `key` and coerces it to `address[]`.",
        "declaration": "function parseJsonAddressArray(string calldata json, string calldata key) external pure returns (address[] memory);",
        "visibility": "external",
        "mutability": "pure",
        "signature": "parseJsonAddressArray(string,string)",
        "selector": "0x2fce7883",
        "selectorBytes": [
          47,
          206,
          120,
          131
        ]
      },
      "group": "json",
      "status": "stable",
      "safety": "safe"
    },
    {
      "func": {
        "id": "parseJsonBool",
        "description": "Parses a string of JSON data at `key` and coerces it to `bool`.",
        "declaration": "function parseJsonBool(string calldata json, string calldata key) external pure returns (bool);",
        "visibility": "external",
        "mutability": "pure",
        "signature": "parseJsonBool(string,string)",
        "selector": "0x9f86dc91",
        "selectorBytes": [
          159,
          134,
          220,
          145
        ]
      },
      "group": "json",
      "status": "stable",
      "safety": "safe"
    },
    {
      "func": {
        "id": "parseJsonBoolArray",
        "description": "Parses a string of JSON data at `key` and coerces it to `bool[]`.",
        "declaration": "function parseJsonBoolArray(string calldata json, string calldata key) external pure returns (bool[] memory);",
        "visibility": "external",
        "mutability": "pure",
        "signature": "parseJsonBoolArray(string,string)",
        "selector": "0x91f3b94f",
        "selectorBytes": [
          145,
          243,
          185,
          79
        ]
      },
      "group": "json",
      "status": "stable",
      "safety": "safe"
    },
    {
      "func": {
        "id": "parseJsonBytes",
        "description": "Parses a string of JSON data at `key` and coerces it to `bytes`.",
        "declaration": "function parseJsonBytes(string calldata json, string calldata key) external pure returns (bytes memory);",
        "visibility": "external",
        "mutability": "pure",
        "signature": "parseJsonBytes(string,string)",
        "selector": "0xfd921be8",
        "selectorBytes": [
          253,
          146,
          27,
          232
        ]
      },
      "group": "json",
      "status": "stable",
      "safety": "safe"
    },
    {
      "func": {
        "id": "parseJsonBytes32",
        "description": "Parses a string of JSON data at `key` and coerces it to `bytes32`.",
        "declaration": "function parseJsonBytes32(string calldata json, string calldata key) external pure returns (bytes32);",
        "visibility": "external",
        "mutability": "pure",
        "signature": "parseJsonBytes32(string,string)",
        "selector": "0x1777e59d",
        "selectorBytes": [
          23,
          119,
          229,
          157
        ]
      },
      "group": "json",
      "status": "stable",
      "safety": "safe"
    },
    {
      "func": {
        "id": "parseJsonBytes32Array",
        "description": "Parses a string of JSON data at `key` and coerces it to `bytes32[]`.",
        "declaration": "function parseJsonBytes32Array(string calldata json, string calldata key) external pure returns (bytes32[] memory);",
        "visibility": "external",
        "mutability": "pure",
        "signature": "parseJsonBytes32Array(string,string)",
        "selector": "0x91c75bc3",
        "selectorBytes": [
          145,
          199,
          91,
          195
        ]
      },
      "group": "json",
      "status": "stable",
      "safety": "safe"
    },
    {
      "func": {
        "id": "parseJsonBytesArray",
        "description": "Parses a string of JSON data at `key` and coerces it to `bytes[]`.",
        "declaration": "function parseJsonBytesArray(string calldata json, string calldata key) external pure returns (bytes[] memory);",
        "visibility": "external",
        "mutability": "pure",
        "signature": "parseJsonBytesArray(string,string)",
        "selector": "0x6631aa99",
        "selectorBytes": [
          102,
          49,
          170,
          153
        ]
      },
      "group": "json",
      "status": "stable",
      "safety": "safe"
    },
    {
      "func": {
        "id": "parseJsonInt",
        "description": "Parses a string of JSON data at `key` and coerces it to `int256`.",
        "declaration": "function parseJsonInt(string calldata json, string calldata key) external pure returns (int256);",
        "visibility": "external",
        "mutability": "pure",
        "signature": "parseJsonInt(string,string)",
        "selector": "0x7b048ccd",
        "selectorBytes": [
          123,
          4,
          140,
          205
        ]
      },
      "group": "json",
      "status": "stable",
      "safety": "safe"
    },
    {
      "func": {
        "id": "parseJsonIntArray",
        "description": "Parses a string of JSON data at `key` and coerces it to `int256[]`.",
        "declaration": "function parseJsonIntArray(string calldata json, string calldata key) external pure returns (int256[] memory);",
        "visibility": "external",
        "mutability": "pure",
        "signature": "parseJsonIntArray(string,string)",
        "selector": "0x9983c28a",
        "selectorBytes": [
          153,
          131,
          194,
          138
        ]
      },
      "group": "json",
      "status": "stable",
      "safety": "safe"
    },
    {
      "func": {
        "id": "parseJsonKeys",
        "description": "Returns an array of all the keys in a JSON object.",
        "declaration": "function parseJsonKeys(string calldata json, string calldata key) external pure returns (string[] memory keys);",
        "visibility": "external",
        "mutability": "pure",
        "signature": "parseJsonKeys(string,string)",
        "selector": "0x213e4198",
        "selectorBytes": [
          33,
          62,
          65,
          152
        ]
      },
      "group": "json",
      "status": "stable",
      "safety": "safe"
    },
    {
      "func": {
        "id": "parseJsonString",
        "description": "Parses a string of JSON data at `key` and coerces it to `string`.",
        "declaration": "function parseJsonString(string calldata json, string calldata key) external pure returns (string memory);",
        "visibility": "external",
        "mutability": "pure",
        "signature": "parseJsonString(string,string)",
        "selector": "0x49c4fac8",
        "selectorBytes": [
          73,
          196,
          250,
          200
        ]
      },
      "group": "json",
      "status": "stable",
      "safety": "safe"
    },
    {
      "func": {
        "id": "parseJsonStringArray",
        "description": "Parses a string of JSON data at `key` and coerces it to `string[]`.",
        "declaration": "function parseJsonStringArray(string calldata json, string calldata key) external pure returns (string[] memory);",
        "visibility": "external",
        "mutability": "pure",
        "signature": "parseJsonStringArray(string,string)",
        "selector": "0x498fdcf4",
        "selectorBytes": [
          73,
          143,
          220,
          244
        ]
      },
      "group": "json",
      "status": "stable",
      "safety": "safe"
    },
    {
      "func": {
        "id": "parseJsonUint",
        "description": "Parses a string of JSON data at `key` and coerces it to `uint256`.",
        "declaration": "function parseJsonUint(string calldata json, string calldata key) external pure returns (uint256);",
        "visibility": "external",
        "mutability": "pure",
        "signature": "parseJsonUint(string,string)",
        "selector": "0xaddde2b6",
        "selectorBytes": [
          173,
          221,
          226,
          182
        ]
      },
      "group": "json",
      "status": "stable",
      "safety": "safe"
    },
    {
      "func": {
        "id": "parseJsonUintArray",
        "description": "Parses a string of JSON data at `key` and coerces it to `uint256[]`.",
        "declaration": "function parseJsonUintArray(string calldata json, string calldata key) external pure returns (uint256[] memory);",
        "visibility": "external",
        "mutability": "pure",
        "signature": "parseJsonUintArray(string,string)",
        "selector": "0x522074ab",
        "selectorBytes": [
          82,
          32,
          116,
          171
        ]
      },
      "group": "json",
      "status": "stable",
      "safety": "safe"
    },
    {
      "func": {
        "id": "parseJson_0",
        "description": "ABI-encodes a JSON object.",
        "declaration": "function parseJson(string calldata json) external pure returns (bytes memory abiEncodedData);",
        "visibility": "external",
        "mutability": "pure",
        "signature": "parseJson(string)",
        "selector": "0x6a82600a",
        "selectorBytes": [
          106,
          130,
          96,
          10
        ]
      },
      "group": "json",
      "status": "stable",
      "safety": "safe"
    },
    {
      "func": {
        "id": "parseJson_1",
        "description": "ABI-encodes a JSON object at `key`.",
        "declaration": "function parseJson(string calldata json, string calldata key) external pure returns (bytes memory abiEncodedData);",
        "visibility": "external",
        "mutability": "pure",
        "signature": "parseJson(string,string)",
        "selector": "0x85940ef1",
        "selectorBytes": [
          133,
          148,
          14,
          241
        ]
      },
      "group": "json",
      "status": "stable",
      "safety": "safe"
    },
    {
      "func": {
        "id": "parseTomlAddress",
        "description": "Parses a string of TOML data at `key` and coerces it to `address`.",
        "declaration": "function parseTomlAddress(string calldata toml, string calldata key) external pure returns (address);",
        "visibility": "external",
        "mutability": "pure",
        "signature": "parseTomlAddress(string,string)",
        "selector": "0x65e7c844",
        "selectorBytes": [
          101,
          231,
          200,
          68
        ]
      },
      "group": "toml",
      "status": "stable",
      "safety": "safe"
    },
    {
      "func": {
        "id": "parseTomlAddressArray",
        "description": "Parses a string of TOML data at `key` and coerces it to `address[]`.",
        "declaration": "function parseTomlAddressArray(string calldata toml, string calldata key) external pure returns (address[] memory);",
        "visibility": "external",
        "mutability": "pure",
        "signature": "parseTomlAddressArray(string,string)",
        "selector": "0x65c428e7",
        "selectorBytes": [
          101,
          196,
          40,
          231
        ]
      },
      "group": "toml",
      "status": "stable",
      "safety": "safe"
    },
    {
      "func": {
        "id": "parseTomlBool",
        "description": "Parses a string of TOML data at `key` and coerces it to `bool`.",
        "declaration": "function parseTomlBool(string calldata toml, string calldata key) external pure returns (bool);",
        "visibility": "external",
        "mutability": "pure",
        "signature": "parseTomlBool(string,string)",
        "selector": "0xd30dced6",
        "selectorBytes": [
          211,
          13,
          206,
          214
        ]
      },
      "group": "toml",
      "status": "stable",
      "safety": "safe"
    },
    {
      "func": {
        "id": "parseTomlBoolArray",
        "description": "Parses a string of TOML data at `key` and coerces it to `bool[]`.",
        "declaration": "function parseTomlBoolArray(string calldata toml, string calldata key) external pure returns (bool[] memory);",
        "visibility": "external",
        "mutability": "pure",
        "signature": "parseTomlBoolArray(string,string)",
        "selector": "0x127cfe9a",
        "selectorBytes": [
          18,
          124,
          254,
          154
        ]
      },
      "group": "toml",
      "status": "stable",
      "safety": "safe"
    },
    {
      "func": {
        "id": "parseTomlBytes",
        "description": "Parses a string of TOML data at `key` and coerces it to `bytes`.",
        "declaration": "function parseTomlBytes(string calldata toml, string calldata key) external pure returns (bytes memory);",
        "visibility": "external",
        "mutability": "pure",
        "signature": "parseTomlBytes(string,string)",
        "selector": "0xd77bfdb9",
        "selectorBytes": [
          215,
          123,
          253,
          185
        ]
      },
      "group": "toml",
      "status": "stable",
      "safety": "safe"
    },
    {
      "func": {
        "id": "parseTomlBytes32",
        "description": "Parses a string of TOML data at `key` and coerces it to `bytes32`.",
        "declaration": "function parseTomlBytes32(string calldata toml, string calldata key) external pure returns (bytes32);",
        "visibility": "external",
        "mutability": "pure",
        "signature": "parseTomlBytes32(string,string)",
        "selector": "0x8e214810",
        "selectorBytes": [
          142,
          33,
          72,
          16
        ]
      },
      "group": "toml",
      "status": "stable",
      "safety": "safe"
    },
    {
      "func": {
        "id": "parseTomlBytes32Array",
        "description": "Parses a string of TOML data at `key` and coerces it to `bytes32[]`.",
        "declaration": "function parseTomlBytes32Array(string calldata toml, string calldata key) external pure returns (bytes32[] memory);",
        "visibility": "external",
        "mutability": "pure",
        "signature": "parseTomlBytes32Array(string,string)",
        "selector": "0x3e716f81",
        "selectorBytes": [
          62,
          113,
          111,
          129
        ]
      },
      "group": "toml",
      "status": "stable",
      "safety": "safe"
    },
    {
      "func": {
        "id": "parseTomlBytesArray",
        "description": "Parses a string of TOML data at `key` and coerces it to `bytes[]`.",
        "declaration": "function parseTomlBytesArray(string calldata toml, string calldata key) external pure returns (bytes[] memory);",
        "visibility": "external",
        "mutability": "pure",
        "signature": "parseTomlBytesArray(string,string)",
        "selector": "0xb197c247",
        "selectorBytes": [
          177,
          151,
          194,
          71
        ]
      },
      "group": "toml",
      "status": "stable",
      "safety": "safe"
    },
    {
      "func": {
        "id": "parseTomlInt",
        "description": "Parses a string of TOML data at `key` and coerces it to `int256`.",
        "declaration": "function parseTomlInt(string calldata toml, string calldata key) external pure returns (int256);",
        "visibility": "external",
        "mutability": "pure",
        "signature": "parseTomlInt(string,string)",
        "selector": "0xc1350739",
        "selectorBytes": [
          193,
          53,
          7,
          57
        ]
      },
      "group": "toml",
      "status": "stable",
      "safety": "safe"
    },
    {
      "func": {
        "id": "parseTomlIntArray",
        "description": "Parses a string of TOML data at `key` and coerces it to `int256[]`.",
        "declaration": "function parseTomlIntArray(string calldata toml, string calldata key) external pure returns (int256[] memory);",
        "visibility": "external",
        "mutability": "pure",
        "signature": "parseTomlIntArray(string,string)",
        "selector": "0xd3522ae6",
        "selectorBytes": [
          211,
          82,
          42,
          230
        ]
      },
      "group": "toml",
      "status": "stable",
      "safety": "safe"
    },
    {
      "func": {
        "id": "parseTomlKeys",
        "description": "Returns an array of all the keys in a TOML table.",
        "declaration": "function parseTomlKeys(string calldata toml, string calldata key) external pure returns (string[] memory keys);",
        "visibility": "external",
        "mutability": "pure",
        "signature": "parseTomlKeys(string,string)",
        "selector": "0x812a44b2",
        "selectorBytes": [
          129,
          42,
          68,
          178
        ]
      },
      "group": "toml",
      "status": "stable",
      "safety": "safe"
    },
    {
      "func": {
        "id": "parseTomlString",
        "description": "Parses a string of TOML data at `key` and coerces it to `string`.",
        "declaration": "function parseTomlString(string calldata toml, string calldata key) external pure returns (string memory);",
        "visibility": "external",
        "mutability": "pure",
        "signature": "parseTomlString(string,string)",
        "selector": "0x8bb8dd43",
        "selectorBytes": [
          139,
          184,
          221,
          67
        ]
      },
      "group": "toml",
      "status": "stable",
      "safety": "safe"
    },
    {
      "func": {
        "id": "parseTomlStringArray",
        "description": "Parses a string of TOML data at `key` and coerces it to `string[]`.",
        "declaration": "function parseTomlStringArray(string calldata toml, string calldata key) external pure returns (string[] memory);",
        "visibility": "external",
        "mutability": "pure",
        "signature": "parseTomlStringArray(string,string)",
        "selector": "0x9f629281",
        "selectorBytes": [
          159,
          98,
          146,
          129
        ]
      },
      "group": "toml",
      "status": "stable",
      "safety": "safe"
    },
    {
      "func": {
        "id": "parseTomlUint",
        "description": "Parses a string of TOML data at `key` and coerces it to `uint256`.",
        "declaration": "function parseTomlUint(string calldata toml, string calldata key) external pure returns (uint256);",
        "visibility": "external",
        "mutability": "pure",
        "signature": "parseTomlUint(string,string)",
        "selector": "0xcc7b0487",
        "selectorBytes": [
          204,
          123,
          4,
          135
        ]
      },
      "group": "toml",
      "status": "stable",
      "safety": "safe"
    },
    {
      "func": {
        "id": "parseTomlUintArray",
        "description": "Parses a string of TOML data at `key` and coerces it to `uint256[]`.",
        "declaration": "function parseTomlUintArray(string calldata toml, string calldata key) external pure returns (uint256[] memory);",
        "visibility": "external",
        "mutability": "pure",
        "signature": "parseTomlUintArray(string,string)",
        "selector": "0xb5df27c8",
        "selectorBytes": [
          181,
          223,
          39,
          200
        ]
      },
      "group": "toml",
      "status": "stable",
      "safety": "safe"
    },
    {
      "func": {
        "id": "parseToml_0",
        "description": "ABI-encodes a TOML table.",
        "declaration": "function parseToml(string calldata toml) external pure returns (bytes memory abiEncodedData);",
        "visibility": "external",
        "mutability": "pure",
        "signature": "parseToml(string)",
        "selector": "0x592151f0",
        "selectorBytes": [
          89,
          33,
          81,
          240
        ]
      },
      "group": "toml",
      "status": "stable",
      "safety": "safe"
    },
    {
      "func": {
        "id": "parseToml_1",
        "description": "ABI-encodes a TOML table at `key`.",
        "declaration": "function parseToml(string calldata toml, string calldata key) external pure returns (bytes memory abiEncodedData);",
        "visibility": "external",
        "mutability": "pure",
        "signature": "parseToml(string,string)",
        "selector": "0x37736e08",
        "selectorBytes": [
          55,
          115,
          110,
          8
        ]
      },
      "group": "toml",
      "status": "stable",
      "safety": "safe"
    },
    {
      "func": {
        "id": "parseUint",
        "description": "Parses the given `string` into a `uint256`.",
        "declaration": "function parseUint(string calldata stringifiedValue) external pure returns (uint256 parsedValue);",
        "visibility": "external",
        "mutability": "pure",
        "signature": "parseUint(string)",
        "selector": "0xfa91454d",
        "selectorBytes": [
          250,
          145,
          69,
          77
        ]
      },
      "group": "string",
      "status": "stable",
      "safety": "safe"
    },
    {
      "func": {
        "id": "pauseGasMetering",
        "description": "Pauses gas metering (i.e. gas usage is not counted). Noop if already paused.",
        "declaration": "function pauseGasMetering() external;",
        "visibility": "external",
        "mutability": "",
        "signature": "pauseGasMetering()",
        "selector": "0xd1a5b36f",
        "selectorBytes": [
          209,
          165,
          179,
          111
        ]
      },
      "group": "evm",
      "status": "stable",
      "safety": "safe"
    },
    {
      "func": {
        "id": "prank_0",
        "description": "Sets the *next* call's `msg.sender` to be the input address.",
        "declaration": "function prank(address msgSender) external;",
        "visibility": "external",
        "mutability": "",
        "signature": "prank(address)",
        "selector": "0xca669fa7",
        "selectorBytes": [
          202,
          102,
          159,
          167
        ]
      },
      "group": "evm",
      "status": "stable",
      "safety": "unsafe"
    },
    {
      "func": {
        "id": "prank_1",
        "description": "Sets the *next* call's `msg.sender` to be the input address, and the `tx.origin` to be the second input.",
        "declaration": "function prank(address msgSender, address txOrigin) external;",
        "visibility": "external",
        "mutability": "",
        "signature": "prank(address,address)",
        "selector": "0x47e50cce",
        "selectorBytes": [
          71,
          229,
          12,
          206
        ]
      },
      "group": "evm",
      "status": "stable",
      "safety": "unsafe"
    },
    {
      "func": {
        "id": "prevrandao_0",
        "description": "Sets `block.prevrandao`.\nNot available on EVM versions before Paris. Use `difficulty` instead.\nIf used on unsupported EVM versions it will revert.",
        "declaration": "function prevrandao(bytes32 newPrevrandao) external;",
        "visibility": "external",
        "mutability": "",
        "signature": "prevrandao(bytes32)",
        "selector": "0x3b925549",
        "selectorBytes": [
          59,
          146,
          85,
          73
        ]
      },
      "group": "evm",
      "status": "stable",
      "safety": "unsafe"
    },
    {
      "func": {
        "id": "prevrandao_1",
        "description": "Sets `block.prevrandao`.\nNot available on EVM versions before Paris. Use `difficulty` instead.\nIf used on unsupported EVM versions it will revert.",
        "declaration": "function prevrandao(uint256 newPrevrandao) external;",
        "visibility": "external",
        "mutability": "",
        "signature": "prevrandao(uint256)",
        "selector": "0x9cb1c0d4",
        "selectorBytes": [
          156,
          177,
          192,
          212
        ]
      },
      "group": "evm",
      "status": "stable",
      "safety": "unsafe"
    },
    {
      "func": {
        "id": "projectRoot",
        "description": "Get the path of the current project root.",
        "declaration": "function projectRoot() external view returns (string memory path);",
        "visibility": "external",
        "mutability": "view",
        "signature": "projectRoot()",
        "selector": "0xd930a0e6",
        "selectorBytes": [
          217,
          48,
          160,
          230
        ]
      },
      "group": "filesystem",
      "status": "stable",
      "safety": "safe"
    },
    {
      "func": {
        "id": "prompt",
        "description": "Prompts the user for a string value in the terminal.",
        "declaration": "function prompt(string calldata promptText) external returns (string memory input);",
        "visibility": "external",
        "mutability": "",
        "signature": "prompt(string)",
        "selector": "0x47eaf474",
        "selectorBytes": [
          71,
          234,
          244,
          116
        ]
      },
      "group": "filesystem",
      "status": "stable",
      "safety": "safe"
    },
    {
      "func": {
        "id": "promptAddress",
        "description": "Prompts the user for an address in the terminal.",
        "declaration": "function promptAddress(string calldata promptText) external returns (address);",
        "visibility": "external",
        "mutability": "",
        "signature": "promptAddress(string)",
        "selector": "0x62ee05f4",
        "selectorBytes": [
          98,
          238,
          5,
          244
        ]
      },
      "group": "filesystem",
      "status": "stable",
      "safety": "safe"
    },
    {
      "func": {
        "id": "promptSecret",
        "description": "Prompts the user for a hidden string value in the terminal.",
        "declaration": "function promptSecret(string calldata promptText) external returns (string memory input);",
        "visibility": "external",
        "mutability": "",
        "signature": "promptSecret(string)",
        "selector": "0x1e279d41",
        "selectorBytes": [
          30,
          39,
          157,
          65
        ]
      },
      "group": "filesystem",
      "status": "stable",
      "safety": "safe"
    },
    {
      "func": {
        "id": "promptUint",
        "description": "Prompts the user for uint256 in the terminal.",
        "declaration": "function promptUint(string calldata promptText) external returns (uint256);",
        "visibility": "external",
        "mutability": "",
        "signature": "promptUint(string)",
        "selector": "0x652fd489",
        "selectorBytes": [
          101,
          47,
          212,
          137
        ]
      },
      "group": "filesystem",
      "status": "stable",
      "safety": "safe"
    },
    {
      "func": {
        "id": "readCallers",
        "description": "Reads the current `msg.sender` and `tx.origin` from state and reports if there is any active caller modification.",
        "declaration": "function readCallers() external returns (CallerMode callerMode, address msgSender, address txOrigin);",
        "visibility": "external",
        "mutability": "",
        "signature": "readCallers()",
        "selector": "0x4ad0bac9",
        "selectorBytes": [
          74,
          208,
          186,
          201
        ]
      },
      "group": "evm",
      "status": "stable",
      "safety": "unsafe"
    },
    {
      "func": {
        "id": "readDir_0",
        "description": "Reads the directory at the given path recursively, up to `maxDepth`.\n`maxDepth` defaults to 1, meaning only the direct children of the given directory will be returned.\nFollows symbolic links if `followLinks` is true.",
        "declaration": "function readDir(string calldata path) external view returns (DirEntry[] memory entries);",
        "visibility": "external",
        "mutability": "view",
        "signature": "readDir(string)",
        "selector": "0xc4bc59e0",
        "selectorBytes": [
          196,
          188,
          89,
          224
        ]
      },
      "group": "filesystem",
      "status": "stable",
      "safety": "safe"
    },
    {
      "func": {
        "id": "readDir_1",
        "description": "See `readDir(string)`.",
        "declaration": "function readDir(string calldata path, uint64 maxDepth) external view returns (DirEntry[] memory entries);",
        "visibility": "external",
        "mutability": "view",
        "signature": "readDir(string,uint64)",
        "selector": "0x1497876c",
        "selectorBytes": [
          20,
          151,
          135,
          108
        ]
      },
      "group": "filesystem",
      "status": "stable",
      "safety": "safe"
    },
    {
      "func": {
        "id": "readDir_2",
        "description": "See `readDir(string)`.",
        "declaration": "function readDir(string calldata path, uint64 maxDepth, bool followLinks) external view returns (DirEntry[] memory entries);",
        "visibility": "external",
        "mutability": "view",
        "signature": "readDir(string,uint64,bool)",
        "selector": "0x8102d70d",
        "selectorBytes": [
          129,
          2,
          215,
          13
        ]
      },
      "group": "filesystem",
      "status": "stable",
      "safety": "safe"
    },
    {
      "func": {
        "id": "readFile",
        "description": "Reads the entire content of file to string. `path` is relative to the project root.",
        "declaration": "function readFile(string calldata path) external view returns (string memory data);",
        "visibility": "external",
        "mutability": "view",
        "signature": "readFile(string)",
        "selector": "0x60f9bb11",
        "selectorBytes": [
          96,
          249,
          187,
          17
        ]
      },
      "group": "filesystem",
      "status": "stable",
      "safety": "safe"
    },
    {
      "func": {
        "id": "readFileBinary",
        "description": "Reads the entire content of file as binary. `path` is relative to the project root.",
        "declaration": "function readFileBinary(string calldata path) external view returns (bytes memory data);",
        "visibility": "external",
        "mutability": "view",
        "signature": "readFileBinary(string)",
        "selector": "0x16ed7bc4",
        "selectorBytes": [
          22,
          237,
          123,
          196
        ]
      },
      "group": "filesystem",
      "status": "stable",
      "safety": "safe"
    },
    {
      "func": {
        "id": "readLine",
        "description": "Reads next line of file to string.",
        "declaration": "function readLine(string calldata path) external view returns (string memory line);",
        "visibility": "external",
        "mutability": "view",
        "signature": "readLine(string)",
        "selector": "0x70f55728",
        "selectorBytes": [
          112,
          245,
          87,
          40
        ]
      },
      "group": "filesystem",
      "status": "stable",
      "safety": "safe"
    },
    {
      "func": {
        "id": "readLink",
        "description": "Reads a symbolic link, returning the path that the link points to.\nThis cheatcode will revert in the following situations, but is not limited to just these cases:\n- `path` is not a symbolic link.\n- `path` does not exist.",
        "declaration": "function readLink(string calldata linkPath) external view returns (string memory targetPath);",
        "visibility": "external",
        "mutability": "view",
        "signature": "readLink(string)",
        "selector": "0x9f5684a2",
        "selectorBytes": [
          159,
          86,
          132,
          162
        ]
      },
      "group": "filesystem",
      "status": "stable",
      "safety": "safe"
    },
    {
      "func": {
        "id": "record",
        "description": "Records all storage reads and writes.",
        "declaration": "function record() external;",
        "visibility": "external",
        "mutability": "",
        "signature": "record()",
        "selector": "0x266cf109",
        "selectorBytes": [
          38,
          108,
          241,
          9
        ]
      },
      "group": "evm",
      "status": "stable",
      "safety": "safe"
    },
    {
      "func": {
        "id": "recordLogs",
        "description": "Record all the transaction logs.",
        "declaration": "function recordLogs() external;",
        "visibility": "external",
        "mutability": "",
        "signature": "recordLogs()",
        "selector": "0x41af2f52",
        "selectorBytes": [
          65,
          175,
          47,
          82
        ]
      },
      "group": "evm",
      "status": "stable",
      "safety": "safe"
    },
    {
      "func": {
        "id": "rememberKey",
        "description": "Adds a private key to the local forge wallet and returns the address.",
        "declaration": "function rememberKey(uint256 privateKey) external returns (address keyAddr);",
        "visibility": "external",
        "mutability": "",
        "signature": "rememberKey(uint256)",
        "selector": "0x22100064",
        "selectorBytes": [
          34,
          16,
          0,
          100
        ]
      },
      "group": "utilities",
      "status": "stable",
      "safety": "safe"
    },
    {
      "func": {
        "id": "removeDir",
        "description": "Removes a directory at the provided path.\nThis cheatcode will revert in the following situations, but is not limited to just these cases:\n- `path` doesn't exist.\n- `path` isn't a directory.\n- User lacks permissions to modify `path`.\n- The directory is not empty and `recursive` is false.\n`path` is relative to the project root.",
        "declaration": "function removeDir(string calldata path, bool recursive) external;",
        "visibility": "external",
        "mutability": "",
        "signature": "removeDir(string,bool)",
        "selector": "0x45c62011",
        "selectorBytes": [
          69,
          198,
          32,
          17
        ]
      },
      "group": "filesystem",
      "status": "stable",
      "safety": "safe"
    },
    {
      "func": {
        "id": "removeFile",
        "description": "Removes a file from the filesystem.\nThis cheatcode will revert in the following situations, but is not limited to just these cases:\n- `path` points to a directory.\n- The file doesn't exist.\n- The user lacks permissions to remove the file.\n`path` is relative to the project root.",
        "declaration": "function removeFile(string calldata path) external;",
        "visibility": "external",
        "mutability": "",
        "signature": "removeFile(string)",
        "selector": "0xf1afe04d",
        "selectorBytes": [
          241,
          175,
          224,
          77
        ]
      },
      "group": "filesystem",
      "status": "stable",
      "safety": "safe"
    },
    {
      "func": {
        "id": "replace",
        "description": "Replaces occurrences of `from` in the given `string` with `to`.",
        "declaration": "function replace(string calldata input, string calldata from, string calldata to) external pure returns (string memory output);",
        "visibility": "external",
        "mutability": "pure",
        "signature": "replace(string,string,string)",
        "selector": "0xe00ad03e",
        "selectorBytes": [
          224,
          10,
          208,
          62
        ]
      },
      "group": "string",
      "status": "stable",
      "safety": "safe"
    },
    {
      "func": {
        "id": "resetNonce",
        "description": "Resets the nonce of an account to 0 for EOAs and 1 for contract accounts.",
        "declaration": "function resetNonce(address account) external;",
        "visibility": "external",
        "mutability": "",
        "signature": "resetNonce(address)",
        "selector": "0x1c72346d",
        "selectorBytes": [
          28,
          114,
          52,
          109
        ]
      },
      "group": "evm",
      "status": "stable",
      "safety": "unsafe"
    },
    {
      "func": {
        "id": "resumeGasMetering",
        "description": "Resumes gas metering (i.e. gas usage is counted again). Noop if already on.",
        "declaration": "function resumeGasMetering() external;",
        "visibility": "external",
        "mutability": "",
        "signature": "resumeGasMetering()",
        "selector": "0x2bcd50e0",
        "selectorBytes": [
          43,
          205,
          80,
          224
        ]
      },
      "group": "evm",
      "status": "stable",
      "safety": "safe"
    },
    {
      "func": {
        "id": "revertTo",
        "description": "Revert the state of the EVM to a previous snapshot\nTakes the snapshot ID to revert to.\nReturns `true` if the snapshot was successfully reverted.\nReturns `false` if the snapshot does not exist.\n**Note:** This does not automatically delete the snapshot. To delete the snapshot use `deleteSnapshot`.",
        "declaration": "function revertTo(uint256 snapshotId) external returns (bool success);",
        "visibility": "external",
        "mutability": "",
        "signature": "revertTo(uint256)",
        "selector": "0x44d7f0a4",
        "selectorBytes": [
          68,
          215,
          240,
          164
        ]
      },
      "group": "evm",
      "status": "stable",
      "safety": "unsafe"
    },
    {
      "func": {
        "id": "revertToAndDelete",
        "description": "Revert the state of the EVM to a previous snapshot and automatically deletes the snapshots\nTakes the snapshot ID to revert to.\nReturns `true` if the snapshot was successfully reverted and deleted.\nReturns `false` if the snapshot does not exist.",
        "declaration": "function revertToAndDelete(uint256 snapshotId) external returns (bool success);",
        "visibility": "external",
        "mutability": "",
        "signature": "revertToAndDelete(uint256)",
        "selector": "0x03e0aca9",
        "selectorBytes": [
          3,
          224,
          172,
          169
        ]
      },
      "group": "evm",
      "status": "stable",
      "safety": "unsafe"
    },
    {
      "func": {
        "id": "revokePersistent_0",
        "description": "Revokes persistent status from the address, previously added via `makePersistent`.",
        "declaration": "function revokePersistent(address account) external;",
        "visibility": "external",
        "mutability": "",
        "signature": "revokePersistent(address)",
        "selector": "0x997a0222",
        "selectorBytes": [
          153,
          122,
          2,
          34
        ]
      },
      "group": "evm",
      "status": "stable",
      "safety": "unsafe"
    },
    {
      "func": {
        "id": "revokePersistent_1",
        "description": "See `revokePersistent(address)`.",
        "declaration": "function revokePersistent(address[] calldata accounts) external;",
        "visibility": "external",
        "mutability": "",
        "signature": "revokePersistent(address[])",
        "selector": "0x3ce969e6",
        "selectorBytes": [
          60,
          233,
          105,
          230
        ]
      },
      "group": "evm",
      "status": "stable",
      "safety": "unsafe"
    },
    {
      "func": {
        "id": "roll",
        "description": "Sets `block.height`.",
        "declaration": "function roll(uint256 newHeight) external;",
        "visibility": "external",
        "mutability": "",
        "signature": "roll(uint256)",
        "selector": "0x1f7b4f30",
        "selectorBytes": [
          31,
          123,
          79,
          48
        ]
      },
      "group": "evm",
      "status": "stable",
      "safety": "unsafe"
    },
    {
      "func": {
        "id": "rollFork_0",
        "description": "Updates the currently active fork to given block number\nThis is similar to `roll` but for the currently active fork.",
        "declaration": "function rollFork(uint256 blockNumber) external;",
        "visibility": "external",
        "mutability": "",
        "signature": "rollFork(uint256)",
        "selector": "0xd9bbf3a1",
        "selectorBytes": [
          217,
          187,
          243,
          161
        ]
      },
      "group": "evm",
      "status": "stable",
      "safety": "unsafe"
    },
    {
      "func": {
        "id": "rollFork_1",
        "description": "Updates the currently active fork to given transaction. This will `rollFork` with the number\nof the block the transaction was mined in and replays all transaction mined before it in the block.",
        "declaration": "function rollFork(bytes32 txHash) external;",
        "visibility": "external",
        "mutability": "",
        "signature": "rollFork(bytes32)",
        "selector": "0x0f29772b",
        "selectorBytes": [
          15,
          41,
          119,
          43
        ]
      },
      "group": "evm",
      "status": "stable",
      "safety": "unsafe"
    },
    {
      "func": {
        "id": "rollFork_2",
        "description": "Updates the given fork to given block number.",
        "declaration": "function rollFork(uint256 forkId, uint256 blockNumber) external;",
        "visibility": "external",
        "mutability": "",
        "signature": "rollFork(uint256,uint256)",
        "selector": "0xd74c83a4",
        "selectorBytes": [
          215,
          76,
          131,
          164
        ]
      },
      "group": "evm",
      "status": "stable",
      "safety": "unsafe"
    },
    {
      "func": {
        "id": "rollFork_3",
        "description": "Updates the given fork to block number of the given transaction and replays all transaction mined before it in the block.",
        "declaration": "function rollFork(uint256 forkId, bytes32 txHash) external;",
        "visibility": "external",
        "mutability": "",
        "signature": "rollFork(uint256,bytes32)",
        "selector": "0xf2830f7b",
        "selectorBytes": [
          242,
          131,
          15,
          123
        ]
      },
      "group": "evm",
      "status": "stable",
      "safety": "unsafe"
    },
    {
      "func": {
        "id": "rpc",
        "description": "Performs an Ethereum JSON-RPC request to the current fork URL.",
        "declaration": "function rpc(string calldata method, string calldata params) external returns (bytes memory data);",
        "visibility": "external",
        "mutability": "",
        "signature": "rpc(string,string)",
        "selector": "0x1206c8a8",
        "selectorBytes": [
          18,
          6,
          200,
          168
        ]
      },
      "group": "evm",
      "status": "stable",
      "safety": "safe"
    },
    {
      "func": {
        "id": "rpcUrl",
        "description": "Returns the RPC url for the given alias.",
        "declaration": "function rpcUrl(string calldata rpcAlias) external view returns (string memory json);",
        "visibility": "external",
        "mutability": "view",
        "signature": "rpcUrl(string)",
        "selector": "0x975a6ce9",
        "selectorBytes": [
          151,
          90,
          108,
          233
        ]
      },
      "group": "testing",
      "status": "stable",
      "safety": "safe"
    },
    {
      "func": {
        "id": "rpcUrlStructs",
        "description": "Returns all rpc urls and their aliases as structs.",
        "declaration": "function rpcUrlStructs() external view returns (Rpc[] memory urls);",
        "visibility": "external",
        "mutability": "view",
        "signature": "rpcUrlStructs()",
        "selector": "0x9d2ad72a",
        "selectorBytes": [
          157,
          42,
          215,
          42
        ]
      },
      "group": "testing",
      "status": "stable",
      "safety": "safe"
    },
    {
      "func": {
        "id": "rpcUrls",
        "description": "Returns all rpc urls and their aliases `[alias, url][]`.",
        "declaration": "function rpcUrls() external view returns (string[2][] memory urls);",
        "visibility": "external",
        "mutability": "view",
        "signature": "rpcUrls()",
        "selector": "0xa85a8418",
        "selectorBytes": [
          168,
          90,
          132,
          24
        ]
      },
      "group": "testing",
      "status": "stable",
      "safety": "safe"
    },
    {
      "func": {
        "id": "selectFork",
        "description": "Takes a fork identifier created by `createFork` and sets the corresponding forked state as active.",
        "declaration": "function selectFork(uint256 forkId) external;",
        "visibility": "external",
        "mutability": "",
        "signature": "selectFork(uint256)",
        "selector": "0x9ebf6827",
        "selectorBytes": [
          158,
          191,
          104,
          39
        ]
      },
      "group": "evm",
      "status": "stable",
      "safety": "unsafe"
    },
    {
      "func": {
        "id": "serializeAddress_0",
        "description": "See `serializeJson`.",
        "declaration": "function serializeAddress(string calldata objectKey, string calldata valueKey, address value) external returns (string memory json);",
        "visibility": "external",
        "mutability": "",
        "signature": "serializeAddress(string,string,address)",
        "selector": "0x972c6062",
        "selectorBytes": [
          151,
          44,
          96,
          98
        ]
      },
      "group": "json",
      "status": "stable",
      "safety": "safe"
    },
    {
      "func": {
        "id": "serializeAddress_1",
        "description": "See `serializeJson`.",
        "declaration": "function serializeAddress(string calldata objectKey, string calldata valueKey, address[] calldata values) external returns (string memory json);",
        "visibility": "external",
        "mutability": "",
        "signature": "serializeAddress(string,string,address[])",
        "selector": "0x1e356e1a",
        "selectorBytes": [
          30,
          53,
          110,
          26
        ]
      },
      "group": "json",
      "status": "stable",
      "safety": "safe"
    },
    {
      "func": {
        "id": "serializeBool_0",
        "description": "See `serializeJson`.",
        "declaration": "function serializeBool(string calldata objectKey, string calldata valueKey, bool value) external returns (string memory json);",
        "visibility": "external",
        "mutability": "",
        "signature": "serializeBool(string,string,bool)",
        "selector": "0xac22e971",
        "selectorBytes": [
          172,
          34,
          233,
          113
        ]
      },
      "group": "json",
      "status": "stable",
      "safety": "safe"
    },
    {
      "func": {
        "id": "serializeBool_1",
        "description": "See `serializeJson`.",
        "declaration": "function serializeBool(string calldata objectKey, string calldata valueKey, bool[] calldata values) external returns (string memory json);",
        "visibility": "external",
        "mutability": "",
        "signature": "serializeBool(string,string,bool[])",
        "selector": "0x92925aa1",
        "selectorBytes": [
          146,
          146,
          90,
          161
        ]
      },
      "group": "json",
      "status": "stable",
      "safety": "safe"
    },
    {
      "func": {
        "id": "serializeBytes32_0",
        "description": "See `serializeJson`.",
        "declaration": "function serializeBytes32(string calldata objectKey, string calldata valueKey, bytes32 value) external returns (string memory json);",
        "visibility": "external",
        "mutability": "",
        "signature": "serializeBytes32(string,string,bytes32)",
        "selector": "0x2d812b44",
        "selectorBytes": [
          45,
          129,
          43,
          68
        ]
      },
      "group": "json",
      "status": "stable",
      "safety": "safe"
    },
    {
      "func": {
        "id": "serializeBytes32_1",
        "description": "See `serializeJson`.",
        "declaration": "function serializeBytes32(string calldata objectKey, string calldata valueKey, bytes32[] calldata values) external returns (string memory json);",
        "visibility": "external",
        "mutability": "",
        "signature": "serializeBytes32(string,string,bytes32[])",
        "selector": "0x201e43e2",
        "selectorBytes": [
          32,
          30,
          67,
          226
        ]
      },
      "group": "json",
      "status": "stable",
      "safety": "safe"
    },
    {
      "func": {
        "id": "serializeBytes_0",
        "description": "See `serializeJson`.",
        "declaration": "function serializeBytes(string calldata objectKey, string calldata valueKey, bytes calldata value) external returns (string memory json);",
        "visibility": "external",
        "mutability": "",
        "signature": "serializeBytes(string,string,bytes)",
        "selector": "0xf21d52c7",
        "selectorBytes": [
          242,
          29,
          82,
          199
        ]
      },
      "group": "json",
      "status": "stable",
      "safety": "safe"
    },
    {
      "func": {
        "id": "serializeBytes_1",
        "description": "See `serializeJson`.",
        "declaration": "function serializeBytes(string calldata objectKey, string calldata valueKey, bytes[] calldata values) external returns (string memory json);",
        "visibility": "external",
        "mutability": "",
        "signature": "serializeBytes(string,string,bytes[])",
        "selector": "0x9884b232",
        "selectorBytes": [
          152,
          132,
          178,
          50
        ]
      },
      "group": "json",
      "status": "stable",
      "safety": "safe"
    },
    {
      "func": {
        "id": "serializeInt_0",
        "description": "See `serializeJson`.",
        "declaration": "function serializeInt(string calldata objectKey, string calldata valueKey, int256 value) external returns (string memory json);",
        "visibility": "external",
        "mutability": "",
        "signature": "serializeInt(string,string,int256)",
        "selector": "0x3f33db60",
        "selectorBytes": [
          63,
          51,
          219,
          96
        ]
      },
      "group": "json",
      "status": "stable",
      "safety": "safe"
    },
    {
      "func": {
        "id": "serializeInt_1",
        "description": "See `serializeJson`.",
        "declaration": "function serializeInt(string calldata objectKey, string calldata valueKey, int256[] calldata values) external returns (string memory json);",
        "visibility": "external",
        "mutability": "",
        "signature": "serializeInt(string,string,int256[])",
        "selector": "0x7676e127",
        "selectorBytes": [
          118,
          118,
          225,
          39
        ]
      },
      "group": "json",
      "status": "stable",
      "safety": "safe"
    },
    {
      "func": {
        "id": "serializeJson",
        "description": "Serializes a key and value to a JSON object stored in-memory that can be later written to a file.\nReturns the stringified version of the specific JSON file up to that moment.",
        "declaration": "function serializeJson(string calldata objectKey, string calldata value) external returns (string memory json);",
        "visibility": "external",
        "mutability": "",
        "signature": "serializeJson(string,string)",
        "selector": "0x9b3358b0",
        "selectorBytes": [
          155,
          51,
          88,
          176
        ]
      },
      "group": "json",
      "status": "stable",
      "safety": "safe"
    },
    {
      "func": {
        "id": "serializeString_0",
        "description": "See `serializeJson`.",
        "declaration": "function serializeString(string calldata objectKey, string calldata valueKey, string calldata value) external returns (string memory json);",
        "visibility": "external",
        "mutability": "",
        "signature": "serializeString(string,string,string)",
        "selector": "0x88da6d35",
        "selectorBytes": [
          136,
          218,
          109,
          53
        ]
      },
      "group": "json",
      "status": "stable",
      "safety": "safe"
    },
    {
      "func": {
        "id": "serializeString_1",
        "description": "See `serializeJson`.",
        "declaration": "function serializeString(string calldata objectKey, string calldata valueKey, string[] calldata values) external returns (string memory json);",
        "visibility": "external",
        "mutability": "",
        "signature": "serializeString(string,string,string[])",
        "selector": "0x561cd6f3",
        "selectorBytes": [
          86,
          28,
          214,
          243
        ]
      },
      "group": "json",
      "status": "stable",
      "safety": "safe"
    },
    {
      "func": {
        "id": "serializeUintToHex",
        "description": "See `serializeJson`.",
        "declaration": "function serializeUintToHex(string calldata objectKey, string calldata valueKey, uint256 value) external returns (string memory json);",
        "visibility": "external",
        "mutability": "",
        "signature": "serializeUintToHex(string,string,uint256)",
        "selector": "0xae5a2ae8",
        "selectorBytes": [
          174,
          90,
          42,
          232
        ]
      },
      "group": "json",
      "status": "stable",
      "safety": "safe"
    },
    {
      "func": {
        "id": "serializeUint_0",
        "description": "See `serializeJson`.",
        "declaration": "function serializeUint(string calldata objectKey, string calldata valueKey, uint256 value) external returns (string memory json);",
        "visibility": "external",
        "mutability": "",
        "signature": "serializeUint(string,string,uint256)",
        "selector": "0x129e9002",
        "selectorBytes": [
          18,
          158,
          144,
          2
        ]
      },
      "group": "json",
      "status": "stable",
      "safety": "safe"
    },
    {
      "func": {
        "id": "serializeUint_1",
        "description": "See `serializeJson`.",
        "declaration": "function serializeUint(string calldata objectKey, string calldata valueKey, uint256[] calldata values) external returns (string memory json);",
        "visibility": "external",
        "mutability": "",
        "signature": "serializeUint(string,string,uint256[])",
        "selector": "0xfee9a469",
        "selectorBytes": [
          254,
          233,
          164,
          105
        ]
      },
      "group": "json",
      "status": "stable",
      "safety": "safe"
    },
    {
      "func": {
        "id": "setEnv",
        "description": "Sets environment variables.",
        "declaration": "function setEnv(string calldata name, string calldata value) external;",
        "visibility": "external",
        "mutability": "",
        "signature": "setEnv(string,string)",
        "selector": "0x3d5923ee",
        "selectorBytes": [
          61,
          89,
          35,
          238
        ]
      },
      "group": "environment",
      "status": "stable",
      "safety": "safe"
    },
    {
      "func": {
        "id": "setNonce",
        "description": "Sets the nonce of an account. Must be higher than the current nonce of the account.",
        "declaration": "function setNonce(address account, uint64 newNonce) external;",
        "visibility": "external",
        "mutability": "",
        "signature": "setNonce(address,uint64)",
        "selector": "0xf8e18b57",
        "selectorBytes": [
          248,
          225,
          139,
          87
        ]
      },
      "group": "evm",
      "status": "stable",
      "safety": "unsafe"
    },
    {
      "func": {
        "id": "setNonceUnsafe",
        "description": "Sets the nonce of an account to an arbitrary value.",
        "declaration": "function setNonceUnsafe(address account, uint64 newNonce) external;",
        "visibility": "external",
        "mutability": "",
        "signature": "setNonceUnsafe(address,uint64)",
        "selector": "0x9b67b21c",
        "selectorBytes": [
          155,
          103,
          178,
          28
        ]
      },
      "group": "evm",
      "status": "stable",
      "safety": "unsafe"
    },
    {
      "func": {
        "id": "signP256",
        "description": "Signs `digest` with `privateKey` using the secp256r1 curve.",
        "declaration": "function signP256(uint256 privateKey, bytes32 digest) external pure returns (bytes32 r, bytes32 s);",
        "visibility": "external",
        "mutability": "pure",
        "signature": "signP256(uint256,bytes32)",
        "selector": "0x83211b40",
        "selectorBytes": [
          131,
          33,
          27,
          64
        ]
      },
      "group": "evm",
      "status": "stable",
      "safety": "safe"
    },
    {
      "func": {
        "id": "sign_0",
        "description": "Signs `digest` with `privateKey` using the secp256k1 curve.",
        "declaration": "function sign(uint256 privateKey, bytes32 digest) external pure returns (uint8 v, bytes32 r, bytes32 s);",
        "visibility": "external",
        "mutability": "pure",
        "signature": "sign(uint256,bytes32)",
        "selector": "0xe341eaa4",
        "selectorBytes": [
          227,
          65,
          234,
          164
        ]
      },
      "group": "evm",
      "status": "stable",
      "safety": "safe"
    },
    {
      "func": {
        "id": "sign_1",
        "description": "Signs `digest` with signer provided to script using the secp256k1 curve.\nIf `--sender` is provided, the signer with provided address is used, otherwise,\nif exactly one signer is provided to the script, that signer is used.\nRaises error if signer passed through `--sender` does not match any unlocked signers or\nif `--sender` is not provided and not exactly one signer is passed to the script.",
        "declaration": "function sign(bytes32 digest) external pure returns (uint8 v, bytes32 r, bytes32 s);",
        "visibility": "external",
        "mutability": "pure",
        "signature": "sign(bytes32)",
        "selector": "0x799cd333",
        "selectorBytes": [
          121,
          156,
          211,
          51
        ]
      },
      "group": "evm",
      "status": "stable",
      "safety": "safe"
    },
    {
      "func": {
        "id": "sign_2",
        "description": "Signs `digest` with signer provided to script using the secp256k1 curve.\nRaises error if none of the signers passed into the script have provided address.",
        "declaration": "function sign(address signer, bytes32 digest) external pure returns (uint8 v, bytes32 r, bytes32 s);",
        "visibility": "external",
        "mutability": "pure",
        "signature": "sign(address,bytes32)",
        "selector": "0x8c1aa205",
        "selectorBytes": [
          140,
          26,
          162,
          5
        ]
      },
      "group": "evm",
      "status": "stable",
      "safety": "safe"
    },
    {
      "func": {
        "id": "sign_3",
        "description": "Signs data with a `Wallet`.",
        "declaration": "function sign(Wallet calldata wallet, bytes32 digest) external returns (uint8 v, bytes32 r, bytes32 s);",
        "visibility": "external",
        "mutability": "",
        "signature": "sign((address,uint256,uint256,uint256),bytes32)",
        "selector": "0xb25c5a25",
        "selectorBytes": [
          178,
          92,
          90,
          37
        ]
      },
      "group": "utilities",
      "status": "stable",
      "safety": "safe"
    },
    {
      "func": {
        "id": "skip",
        "description": "Marks a test as skipped. Must be called at the top of the test.",
        "declaration": "function skip(bool skipTest) external;",
        "visibility": "external",
        "mutability": "",
        "signature": "skip(bool)",
        "selector": "0xdd82d13e",
        "selectorBytes": [
          221,
          130,
          209,
          62
        ]
      },
      "group": "testing",
      "status": "stable",
      "safety": "unsafe"
    },
    {
      "func": {
        "id": "sleep",
        "description": "Suspends execution of the main thread for `duration` milliseconds.",
        "declaration": "function sleep(uint256 duration) external;",
        "visibility": "external",
        "mutability": "",
        "signature": "sleep(uint256)",
        "selector": "0xfa9d8713",
        "selectorBytes": [
          250,
          157,
          135,
          19
        ]
      },
      "group": "testing",
      "status": "stable",
      "safety": "safe"
    },
    {
      "func": {
        "id": "snapshot",
        "description": "Snapshot the current state of the evm.\nReturns the ID of the snapshot that was created.\nTo revert a snapshot use `revertTo`.",
        "declaration": "function snapshot() external returns (uint256 snapshotId);",
        "visibility": "external",
        "mutability": "",
        "signature": "snapshot()",
        "selector": "0x9711715a",
        "selectorBytes": [
          151,
          17,
          113,
          90
        ]
      },
      "group": "evm",
      "status": "stable",
      "safety": "unsafe"
    },
    {
      "func": {
        "id": "split",
        "description": "Splits the given `string` into an array of strings divided by the `delimiter`.",
        "declaration": "function split(string calldata input, string calldata delimiter) external pure returns (string[] memory outputs);",
        "visibility": "external",
        "mutability": "pure",
        "signature": "split(string,string)",
        "selector": "0x8bb75533",
        "selectorBytes": [
          139,
          183,
          85,
          51
        ]
      },
      "group": "string",
      "status": "stable",
      "safety": "safe"
    },
    {
      "func": {
        "id": "startBroadcast_0",
        "description": "Has all subsequent calls (at this call depth only) create transactions that can later be signed and sent onchain.\nBroadcasting address is determined by checking the following in order:\n1. If `--sender` argument was provided, that address is used.\n2. If exactly one signer (e.g. private key, hw wallet, keystore) is set when `forge broadcast` is invoked, that signer is used.\n3. Otherwise, default foundry sender (1804c8AB1F12E6bbf3894d4083f33e07309d1f38) is used.",
        "declaration": "function startBroadcast() external;",
        "visibility": "external",
        "mutability": "",
        "signature": "startBroadcast()",
        "selector": "0x7fb5297f",
        "selectorBytes": [
          127,
          181,
          41,
          127
        ]
      },
      "group": "scripting",
      "status": "stable",
      "safety": "safe"
    },
    {
      "func": {
        "id": "startBroadcast_1",
        "description": "Has all subsequent calls (at this call depth only) create transactions with the address\nprovided that can later be signed and sent onchain.",
        "declaration": "function startBroadcast(address signer) external;",
        "visibility": "external",
        "mutability": "",
        "signature": "startBroadcast(address)",
        "selector": "0x7fec2a8d",
        "selectorBytes": [
          127,
          236,
          42,
          141
        ]
      },
      "group": "scripting",
      "status": "stable",
      "safety": "safe"
    },
    {
      "func": {
        "id": "startBroadcast_2",
        "description": "Has all subsequent calls (at this call depth only) create transactions with the private key\nprovided that can later be signed and sent onchain.",
        "declaration": "function startBroadcast(uint256 privateKey) external;",
        "visibility": "external",
        "mutability": "",
        "signature": "startBroadcast(uint256)",
        "selector": "0xce817d47",
        "selectorBytes": [
          206,
          129,
          125,
          71
        ]
      },
      "group": "scripting",
      "status": "stable",
      "safety": "safe"
    },
    {
      "func": {
        "id": "startMappingRecording",
        "description": "Starts recording all map SSTOREs for later retrieval.",
        "declaration": "function startMappingRecording() external;",
        "visibility": "external",
        "mutability": "",
        "signature": "startMappingRecording()",
        "selector": "0x3e9705c0",
        "selectorBytes": [
          62,
          151,
          5,
          192
        ]
      },
      "group": "evm",
      "status": "stable",
      "safety": "safe"
    },
    {
      "func": {
        "id": "startPrank_0",
        "description": "Sets all subsequent calls' `msg.sender` to be the input address until `stopPrank` is called.",
        "declaration": "function startPrank(address msgSender) external;",
        "visibility": "external",
        "mutability": "",
        "signature": "startPrank(address)",
        "selector": "0x06447d56",
        "selectorBytes": [
          6,
          68,
          125,
          86
        ]
      },
      "group": "evm",
      "status": "stable",
      "safety": "unsafe"
    },
    {
      "func": {
        "id": "startPrank_1",
        "description": "Sets all subsequent calls' `msg.sender` to be the input address until `stopPrank` is called, and the `tx.origin` to be the second input.",
        "declaration": "function startPrank(address msgSender, address txOrigin) external;",
        "visibility": "external",
        "mutability": "",
        "signature": "startPrank(address,address)",
        "selector": "0x45b56078",
        "selectorBytes": [
          69,
          181,
          96,
          120
        ]
      },
      "group": "evm",
      "status": "stable",
      "safety": "unsafe"
    },
    {
      "func": {
        "id": "startStateDiffRecording",
        "description": "Record all account accesses as part of CREATE, CALL or SELFDESTRUCT opcodes in order,\nalong with the context of the calls",
        "declaration": "function startStateDiffRecording() external;",
        "visibility": "external",
        "mutability": "",
        "signature": "startStateDiffRecording()",
        "selector": "0xcf22e3c9",
        "selectorBytes": [
          207,
          34,
          227,
          201
        ]
      },
      "group": "evm",
      "status": "stable",
      "safety": "safe"
    },
    {
      "func": {
        "id": "stopAndReturnStateDiff",
        "description": "Returns an ordered array of all account accesses from a `vm.startStateDiffRecording` session.",
        "declaration": "function stopAndReturnStateDiff() external returns (AccountAccess[] memory accountAccesses);",
        "visibility": "external",
        "mutability": "",
        "signature": "stopAndReturnStateDiff()",
        "selector": "0xaa5cf90e",
        "selectorBytes": [
          170,
          92,
          249,
          14
        ]
      },
      "group": "evm",
      "status": "stable",
      "safety": "safe"
    },
    {
      "func": {
        "id": "stopBroadcast",
        "description": "Stops collecting onchain transactions.",
        "declaration": "function stopBroadcast() external;",
        "visibility": "external",
        "mutability": "",
        "signature": "stopBroadcast()",
        "selector": "0x76eadd36",
        "selectorBytes": [
          118,
          234,
          221,
          54
        ]
      },
      "group": "scripting",
      "status": "stable",
      "safety": "safe"
    },
    {
      "func": {
        "id": "stopExpectSafeMemory",
        "description": "Stops all safe memory expectation in the current subcontext.",
        "declaration": "function stopExpectSafeMemory() external;",
        "visibility": "external",
        "mutability": "",
        "signature": "stopExpectSafeMemory()",
        "selector": "0x0956441b",
        "selectorBytes": [
          9,
          86,
          68,
          27
        ]
      },
      "group": "testing",
      "status": "stable",
      "safety": "unsafe"
    },
    {
      "func": {
        "id": "stopMappingRecording",
        "description": "Stops recording all map SSTOREs for later retrieval and clears the recorded data.",
        "declaration": "function stopMappingRecording() external;",
        "visibility": "external",
        "mutability": "",
        "signature": "stopMappingRecording()",
        "selector": "0x0d4aae9b",
        "selectorBytes": [
          13,
          74,
          174,
          155
        ]
      },
      "group": "evm",
      "status": "stable",
      "safety": "safe"
    },
    {
      "func": {
        "id": "stopPrank",
        "description": "Resets subsequent calls' `msg.sender` to be `address(this)`.",
        "declaration": "function stopPrank() external;",
        "visibility": "external",
        "mutability": "",
        "signature": "stopPrank()",
        "selector": "0x90c5013b",
        "selectorBytes": [
          144,
          197,
          1,
          59
        ]
      },
      "group": "evm",
      "status": "stable",
      "safety": "unsafe"
    },
    {
      "func": {
        "id": "store",
        "description": "Stores a value to an address' storage slot.",
        "declaration": "function store(address target, bytes32 slot, bytes32 value) external;",
        "visibility": "external",
        "mutability": "",
        "signature": "store(address,bytes32,bytes32)",
        "selector": "0x70ca10bb",
        "selectorBytes": [
          112,
          202,
          16,
          187
        ]
      },
      "group": "evm",
      "status": "stable",
      "safety": "unsafe"
    },
    {
      "func": {
        "id": "toBase64URL_0",
        "description": "Encodes a `bytes` value to a base64url string.",
        "declaration": "function toBase64URL(bytes calldata data) external pure returns (string memory);",
        "visibility": "external",
        "mutability": "pure",
        "signature": "toBase64URL(bytes)",
        "selector": "0xc8bd0e4a",
        "selectorBytes": [
          200,
          189,
          14,
          74
        ]
      },
      "group": "utilities",
      "status": "stable",
      "safety": "safe"
    },
    {
      "func": {
        "id": "toBase64URL_1",
        "description": "Encodes a `string` value to a base64url string.",
        "declaration": "function toBase64URL(string calldata data) external pure returns (string memory);",
        "visibility": "external",
        "mutability": "pure",
        "signature": "toBase64URL(string)",
        "selector": "0xae3165b3",
        "selectorBytes": [
          174,
          49,
          101,
          179
        ]
      },
      "group": "utilities",
      "status": "stable",
      "safety": "safe"
    },
    {
      "func": {
        "id": "toBase64_0",
        "description": "Encodes a `bytes` value to a base64 string.",
        "declaration": "function toBase64(bytes calldata data) external pure returns (string memory);",
        "visibility": "external",
        "mutability": "pure",
        "signature": "toBase64(bytes)",
        "selector": "0xa5cbfe65",
        "selectorBytes": [
          165,
          203,
          254,
          101
        ]
      },
      "group": "utilities",
      "status": "stable",
      "safety": "safe"
    },
    {
      "func": {
        "id": "toBase64_1",
        "description": "Encodes a `string` value to a base64 string.",
        "declaration": "function toBase64(string calldata data) external pure returns (string memory);",
        "visibility": "external",
        "mutability": "pure",
        "signature": "toBase64(string)",
        "selector": "0x3f8be2c8",
        "selectorBytes": [
          63,
          139,
          226,
          200
        ]
      },
      "group": "utilities",
      "status": "stable",
      "safety": "safe"
    },
    {
      "func": {
        "id": "toLowercase",
        "description": "Converts the given `string` value to Lowercase.",
        "declaration": "function toLowercase(string calldata input) external pure returns (string memory output);",
        "visibility": "external",
        "mutability": "pure",
        "signature": "toLowercase(string)",
        "selector": "0x50bb0884",
        "selectorBytes": [
          80,
          187,
          8,
          132
        ]
      },
      "group": "string",
      "status": "stable",
      "safety": "safe"
    },
    {
      "func": {
        "id": "toString_0",
        "description": "Converts the given value to a `string`.",
        "declaration": "function toString(address value) external pure returns (string memory stringifiedValue);",
        "visibility": "external",
        "mutability": "pure",
        "signature": "toString(address)",
        "selector": "0x56ca623e",
        "selectorBytes": [
          86,
          202,
          98,
          62
        ]
      },
      "group": "string",
      "status": "stable",
      "safety": "safe"
    },
    {
      "func": {
        "id": "toString_1",
        "description": "Converts the given value to a `string`.",
        "declaration": "function toString(bytes calldata value) external pure returns (string memory stringifiedValue);",
        "visibility": "external",
        "mutability": "pure",
        "signature": "toString(bytes)",
        "selector": "0x71aad10d",
        "selectorBytes": [
          113,
          170,
          209,
          13
        ]
      },
      "group": "string",
      "status": "stable",
      "safety": "safe"
    },
    {
      "func": {
        "id": "toString_2",
        "description": "Converts the given value to a `string`.",
        "declaration": "function toString(bytes32 value) external pure returns (string memory stringifiedValue);",
        "visibility": "external",
        "mutability": "pure",
        "signature": "toString(bytes32)",
        "selector": "0xb11a19e8",
        "selectorBytes": [
          177,
          26,
          25,
          232
        ]
      },
      "group": "string",
      "status": "stable",
      "safety": "safe"
    },
    {
      "func": {
        "id": "toString_3",
        "description": "Converts the given value to a `string`.",
        "declaration": "function toString(bool value) external pure returns (string memory stringifiedValue);",
        "visibility": "external",
        "mutability": "pure",
        "signature": "toString(bool)",
        "selector": "0x71dce7da",
        "selectorBytes": [
          113,
          220,
          231,
          218
        ]
      },
      "group": "string",
      "status": "stable",
      "safety": "safe"
    },
    {
      "func": {
        "id": "toString_4",
        "description": "Converts the given value to a `string`.",
        "declaration": "function toString(uint256 value) external pure returns (string memory stringifiedValue);",
        "visibility": "external",
        "mutability": "pure",
        "signature": "toString(uint256)",
        "selector": "0x6900a3ae",
        "selectorBytes": [
          105,
          0,
          163,
          174
        ]
      },
      "group": "string",
      "status": "stable",
      "safety": "safe"
    },
    {
      "func": {
        "id": "toString_5",
        "description": "Converts the given value to a `string`.",
        "declaration": "function toString(int256 value) external pure returns (string memory stringifiedValue);",
        "visibility": "external",
        "mutability": "pure",
        "signature": "toString(int256)",
        "selector": "0xa322c40e",
        "selectorBytes": [
          163,
          34,
          196,
          14
        ]
      },
      "group": "string",
      "status": "stable",
      "safety": "safe"
    },
    {
      "func": {
        "id": "toUppercase",
        "description": "Converts the given `string` value to Uppercase.",
        "declaration": "function toUppercase(string calldata input) external pure returns (string memory output);",
        "visibility": "external",
        "mutability": "pure",
        "signature": "toUppercase(string)",
        "selector": "0x074ae3d7",
        "selectorBytes": [
          7,
          74,
          227,
          215
        ]
      },
      "group": "string",
      "status": "stable",
      "safety": "safe"
    },
    {
      "func": {
        "id": "transact_0",
        "description": "Fetches the given transaction from the active fork and executes it on the current state.",
        "declaration": "function transact(bytes32 txHash) external;",
        "visibility": "external",
        "mutability": "",
        "signature": "transact(bytes32)",
        "selector": "0xbe646da1",
        "selectorBytes": [
          190,
          100,
          109,
          161
        ]
      },
      "group": "evm",
      "status": "stable",
      "safety": "unsafe"
    },
    {
      "func": {
        "id": "transact_1",
        "description": "Fetches the given transaction from the given fork and executes it on the current state.",
        "declaration": "function transact(uint256 forkId, bytes32 txHash) external;",
        "visibility": "external",
        "mutability": "",
        "signature": "transact(uint256,bytes32)",
        "selector": "0x4d8abc4b",
        "selectorBytes": [
          77,
          138,
          188,
          75
        ]
      },
      "group": "evm",
      "status": "stable",
      "safety": "unsafe"
    },
    {
      "func": {
        "id": "trim",
        "description": "Trims leading and trailing whitespace from the given `string` value.",
        "declaration": "function trim(string calldata input) external pure returns (string memory output);",
        "visibility": "external",
        "mutability": "pure",
        "signature": "trim(string)",
        "selector": "0xb2dad155",
        "selectorBytes": [
          178,
          218,
          209,
          85
        ]
      },
      "group": "string",
      "status": "stable",
      "safety": "safe"
    },
    {
      "func": {
        "id": "tryFfi",
        "description": "Performs a foreign function call via terminal and returns the exit code, stdout, and stderr.",
        "declaration": "function tryFfi(string[] calldata commandInput) external returns (FfiResult memory result);",
        "visibility": "external",
        "mutability": "",
        "signature": "tryFfi(string[])",
        "selector": "0xf45c1ce7",
        "selectorBytes": [
          244,
          92,
          28,
          231
        ]
      },
      "group": "filesystem",
      "status": "stable",
      "safety": "safe"
    },
    {
      "func": {
        "id": "txGasPrice",
        "description": "Sets `tx.gasprice`.",
        "declaration": "function txGasPrice(uint256 newGasPrice) external;",
        "visibility": "external",
        "mutability": "",
        "signature": "txGasPrice(uint256)",
        "selector": "0x48f50c0f",
        "selectorBytes": [
          72,
          245,
          12,
          15
        ]
      },
      "group": "evm",
      "status": "stable",
      "safety": "unsafe"
    },
    {
      "func": {
        "id": "unixTime",
        "description": "Returns the time since unix epoch in milliseconds.",
        "declaration": "function unixTime() external returns (uint256 milliseconds);",
        "visibility": "external",
        "mutability": "",
        "signature": "unixTime()",
        "selector": "0x625387dc",
        "selectorBytes": [
          98,
          83,
          135,
          220
        ]
      },
      "group": "filesystem",
      "status": "stable",
      "safety": "safe"
    },
    {
      "func": {
        "id": "warp",
        "description": "Sets `block.timestamp`.",
        "declaration": "function warp(uint256 newTimestamp) external;",
        "visibility": "external",
        "mutability": "",
        "signature": "warp(uint256)",
        "selector": "0xe5d6bf02",
        "selectorBytes": [
          229,
          214,
          191,
          2
        ]
      },
      "group": "evm",
      "status": "stable",
      "safety": "unsafe"
    },
    {
      "func": {
        "id": "writeFile",
        "description": "Writes data to file, creating a file if it does not exist, and entirely replacing its contents if it does.\n`path` is relative to the project root.",
        "declaration": "function writeFile(string calldata path, string calldata data) external;",
        "visibility": "external",
        "mutability": "",
        "signature": "writeFile(string,string)",
        "selector": "0x897e0a97",
        "selectorBytes": [
          137,
          126,
          10,
          151
        ]
      },
      "group": "filesystem",
      "status": "stable",
      "safety": "safe"
    },
    {
      "func": {
        "id": "writeFileBinary",
        "description": "Writes binary data to a file, creating a file if it does not exist, and entirely replacing its contents if it does.\n`path` is relative to the project root.",
        "declaration": "function writeFileBinary(string calldata path, bytes calldata data) external;",
        "visibility": "external",
        "mutability": "",
        "signature": "writeFileBinary(string,bytes)",
        "selector": "0x1f21fc80",
        "selectorBytes": [
          31,
          33,
          252,
          128
        ]
      },
      "group": "filesystem",
      "status": "stable",
      "safety": "safe"
    },
    {
      "func": {
        "id": "writeJson_0",
        "description": "Write a serialized JSON object to a file. If the file exists, it will be overwritten.",
        "declaration": "function writeJson(string calldata json, string calldata path) external;",
        "visibility": "external",
        "mutability": "",
        "signature": "writeJson(string,string)",
        "selector": "0xe23cd19f",
        "selectorBytes": [
          226,
          60,
          209,
          159
        ]
      },
      "group": "json",
      "status": "stable",
      "safety": "safe"
    },
    {
      "func": {
        "id": "writeJson_1",
        "description": "Write a serialized JSON object to an **existing** JSON file, replacing a value with key = <value_key.>\nThis is useful to replace a specific value of a JSON file, without having to parse the entire thing.",
        "declaration": "function writeJson(string calldata json, string calldata path, string calldata valueKey) external;",
        "visibility": "external",
        "mutability": "",
        "signature": "writeJson(string,string,string)",
        "selector": "0x35d6ad46",
        "selectorBytes": [
          53,
          214,
          173,
          70
        ]
      },
      "group": "json",
      "status": "stable",
      "safety": "safe"
    },
    {
      "func": {
        "id": "writeLine",
        "description": "Writes line to file, creating a file if it does not exist.\n`path` is relative to the project root.",
        "declaration": "function writeLine(string calldata path, string calldata data) external;",
        "visibility": "external",
        "mutability": "",
        "signature": "writeLine(string,string)",
        "selector": "0x619d897f",
        "selectorBytes": [
          97,
          157,
          137,
          127
        ]
      },
      "group": "filesystem",
      "status": "stable",
      "safety": "safe"
    },
    {
      "func": {
        "id": "writeToml_0",
        "description": "Takes serialized JSON, converts to TOML and write a serialized TOML to a file.",
        "declaration": "function writeToml(string calldata json, string calldata path) external;",
        "visibility": "external",
        "mutability": "",
        "signature": "writeToml(string,string)",
        "selector": "0xc0865ba7",
        "selectorBytes": [
          192,
          134,
          91,
          167
        ]
      },
      "group": "toml",
      "status": "stable",
      "safety": "safe"
    },
    {
      "func": {
        "id": "writeToml_1",
        "description": "Takes serialized JSON, converts to TOML and write a serialized TOML table to an **existing** TOML file, replacing a value with key = <value_key.>\nThis is useful to replace a specific value of a TOML file, without having to parse the entire thing.",
        "declaration": "function writeToml(string calldata json, string calldata path, string calldata valueKey) external;",
        "visibility": "external",
        "mutability": "",
        "signature": "writeToml(string,string,string)",
        "selector": "0x51ac6a33",
        "selectorBytes": [
          81,
          172,
          106,
          51
        ]
      },
      "group": "toml",
      "status": "stable",
      "safety": "safe"
    }
  ]
}<|MERGE_RESOLUTION|>--- conflicted
+++ resolved
@@ -2973,7 +2973,26 @@
     },
     {
       "func": {
-<<<<<<< HEAD
+        "id": "blobBaseFee",
+        "description": "Sets `block.blobbasefee`",
+        "declaration": "function blobBaseFee(uint256 newBlobBaseFee) external;",
+        "visibility": "external",
+        "mutability": "",
+        "signature": "blobBaseFee(uint256)",
+        "selector": "0x6d315d7e",
+        "selectorBytes": [
+          109,
+          49,
+          93,
+          126
+        ]
+      },
+      "group": "evm",
+      "status": "stable",
+      "safety": "unsafe"
+    },
+    {
+      "func": {
         "id": "blobhashes",
         "description": "Sets the blobhashes in the transaction.\nNot available on EVM versions before Cancun.\nIf used on unsupported EVM versions it will revert.",
         "declaration": "function blobhashes(bytes32[] calldata blobhashes) external;",
@@ -2986,20 +3005,6 @@
           157,
           231,
           235
-=======
-        "id": "blobBaseFee",
-        "description": "Sets `block.blobbasefee`",
-        "declaration": "function blobBaseFee(uint256 newBlobBaseFee) external;",
-        "visibility": "external",
-        "mutability": "",
-        "signature": "blobBaseFee(uint256)",
-        "selector": "0x6d315d7e",
-        "selectorBytes": [
-          109,
-          49,
-          93,
-          126
->>>>>>> 1fc4aa34
         ]
       },
       "group": "evm",
