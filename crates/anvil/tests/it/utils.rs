use alloy_json_abi::JsonAbi;
use alloy_network::EthereumSigner;
<<<<<<< HEAD
use alloy_primitives::Bytes;
=======
use alloy_primitives::{Address as aAddress, Bytes};
>>>>>>> 0fcdd5fe
use ethers::{
    addressbook::contract,
    contract::ContractInstance,
    middleware::Middleware,
    prelude::DeploymentTxFactory,
    types::{Address, Chain},
};
use foundry_common::provider::{
    alloy::{
        get_http_provider, ProviderBuilder as AlloyProviderBuilder,
        RetryProvider as AlloyRetryProvider, RetryProviderWithSigner,
    },
    ethers::{ProviderBuilder, RetryProvider},
};
use std::borrow::Borrow;

use crate::abi::AlloyGreeter;

/// Returns a set of various contract addresses
pub fn contract_addresses(chain: Chain) -> Vec<Address> {
    vec![
        contract("dai").unwrap().address(chain).unwrap(),
        contract("usdc").unwrap().address(chain).unwrap(),
        contract("weth").unwrap().address(chain).unwrap(),
        contract("uniswapV3Factory").unwrap().address(chain).unwrap(),
        contract("uniswapV3SwapRouter02").unwrap().address(chain).unwrap(),
    ]
}

<<<<<<< HEAD
=======
pub async fn deploy_alloy_greeter(
    provider: AlloyRetryProvider,
    greeting: String,
    deployer: aAddress,
) -> aAddress {
    AlloyGreeter::deploy_builder(provider, greeting).from(deployer).deploy().await.unwrap()
}

>>>>>>> 0fcdd5fe
pub fn http_provider(http_endpoint: &str) -> AlloyRetryProvider {
    get_http_provider(http_endpoint)
}

pub fn http_provider_with_signer(
    http_endpoint: &str,
    signer: EthereumSigner,
) -> RetryProviderWithSigner {
    AlloyProviderBuilder::new(http_endpoint)
        .build_with_signer(signer)
        .expect("failed to build Alloy HTTP provider with signer")
}

pub fn ws_provider(ws_endpoint: &str) -> AlloyRetryProvider {
    AlloyProviderBuilder::new(ws_endpoint).build().expect("failed to build Alloy WS provider")
}

pub fn ws_provider_with_signer(
    ws_endpoint: &str,
    signer: EthereumSigner,
) -> RetryProviderWithSigner {
    AlloyProviderBuilder::new(ws_endpoint)
        .build_with_signer(signer)
        .expect("failed to build Alloy WS provider with signer")
}

pub async fn ipc_provider(ipc_endpoint: &str) -> AlloyRetryProvider {
    AlloyProviderBuilder::new(ipc_endpoint).build().expect("failed to build Alloy IPC provider")
}

pub async fn ipc_provider_with_signer(
    ipc_endpoint: &str,
    signer: EthereumSigner,
) -> RetryProviderWithSigner {
    AlloyProviderBuilder::new(ipc_endpoint)
        .build_with_signer(signer)
        .expect("failed to build Alloy IPC provider with signer")
}

/// Builds an ethers HTTP [RetryProvider]
pub fn ethers_http_provider(http_endpoint: &str) -> RetryProvider {
    ProviderBuilder::new(http_endpoint).build().expect("failed to build ethers HTTP provider")
}

/// Builds an ethers ws [RetryProvider]
pub fn ethers_ws_provider(ws_endpoint: &str) -> RetryProvider {
    ProviderBuilder::new(ws_endpoint).build().expect("failed to build ethers HTTP provider")
}

/// Builds an ethers ws [RetryProvider]
pub fn ethers_ipc_provider(ipc_endpoint: Option<String>) -> Option<RetryProvider> {
    ProviderBuilder::new(&ipc_endpoint?).build().ok()
}

/// Temporary helper trait for compatibility with ethers
pub trait ContractInstanceCompat<B, M>
where
    B: Borrow<M>,
    M: Middleware,
{
    fn new_compat(address: Address, abi: JsonAbi, client: B) -> Self;
}

impl<B, M> ContractInstanceCompat<B, M> for ContractInstance<B, M>
where
    B: Borrow<M>,
    M: Middleware,
{
    fn new_compat(address: Address, abi: JsonAbi, client: B) -> Self {
        let json = serde_json::to_string(&abi).unwrap();
        ContractInstance::new(
            address,
            serde_json::from_str::<ethers::abi::Abi>(&json).unwrap(),
            client,
        )
    }
}

pub trait DeploymentTxFactoryCompat<B, M>
where
    B: Borrow<M> + Clone,
    M: Middleware,
{
    fn new_compat(abi: JsonAbi, bytecode: Bytes, client: B) -> Self;
}

impl<B, M> DeploymentTxFactoryCompat<B, M> for DeploymentTxFactory<B, M>
where
    B: Borrow<M> + Clone,
    M: Middleware,
{
    fn new_compat(abi: JsonAbi, bytecode: Bytes, client: B) -> Self {
        let json = serde_json::to_string(&abi).unwrap();
        DeploymentTxFactory::new(
            serde_json::from_str::<ethers::abi::Abi>(&json).unwrap(),
            bytecode.as_ref().to_vec().into(),
            client,
        )
    }
}<|MERGE_RESOLUTION|>--- conflicted
+++ resolved
@@ -1,10 +1,6 @@
 use alloy_json_abi::JsonAbi;
 use alloy_network::EthereumSigner;
-<<<<<<< HEAD
-use alloy_primitives::Bytes;
-=======
 use alloy_primitives::{Address as aAddress, Bytes};
->>>>>>> 0fcdd5fe
 use ethers::{
     addressbook::contract,
     contract::ContractInstance,
@@ -34,17 +30,6 @@
     ]
 }
 
-<<<<<<< HEAD
-=======
-pub async fn deploy_alloy_greeter(
-    provider: AlloyRetryProvider,
-    greeting: String,
-    deployer: aAddress,
-) -> aAddress {
-    AlloyGreeter::deploy_builder(provider, greeting).from(deployer).deploy().await.unwrap()
-}
-
->>>>>>> 0fcdd5fe
 pub fn http_provider(http_endpoint: &str) -> AlloyRetryProvider {
     get_http_provider(http_endpoint)
 }
